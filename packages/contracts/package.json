{
    "name": "@kreskolabs/contracts",
    "description": "Typechain and contract deployments for front-end",
<<<<<<< HEAD
    "version": "4.0.9",
=======
    "version": "4.0.13",
>>>>>>> 0cf7b4a4
    "author": {
        "name": "Kresko Labs",
        "url": "https://www.kresko.fi"
    },
    "keywords": [
        "blockchain",
        "ethereum",
        "hardhat",
        "smart-contracts",
        "solidity",
        "typechain"
    ],
    "main": "./src/index.ts",
    "types": "./src/index.ts",
    "publishConfig": {
        "directory": "dist",
        "main": "./index.js",
        "types": "./index.d.ts"
    },
    "scripts": {
        "build": "rm -rf dist && tsc && npm version patch && cp package.json dist",
        "postpublish": "rm dist/package.json",
        "clean": "rm -rf dist"
    },
    "license": "ISC",
    "devDependencies": {
        "@ethersproject/abstract-provider": "^5.7.0",
        "@ethersproject/abstract-signer": "^5.7.0",
        "@ethersproject/contracts": "^5.7.0",
        "tsc-alias": "^1.8.2",
        "tsup": "^6.6.3",
        "typescript": "5.0.0-beta"
    },
    "dependencies": {
        "@kreskolabs/configs": "^5.5.0"
    }
}<|MERGE_RESOLUTION|>--- conflicted
+++ resolved
@@ -1,11 +1,7 @@
 {
     "name": "@kreskolabs/contracts",
     "description": "Typechain and contract deployments for front-end",
-<<<<<<< HEAD
-    "version": "4.0.9",
-=======
     "version": "4.0.13",
->>>>>>> 0cf7b4a4
     "author": {
         "name": "Kresko Labs",
         "url": "https://www.kresko.fi"
