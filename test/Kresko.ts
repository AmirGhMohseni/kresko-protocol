--- conflicted
+++ resolved
@@ -22,12 +22,9 @@
 const NAME_TWO = "Two Kresko Asset";
 const BURN_FEE = toFixedPoint(0.01); // 1%
 const COLLATERALIZATION_RATIO: number = 150;
-<<<<<<< HEAD
 const CLOSE_FACTOR = toFixedPoint(0.20); // 20%
 const LIQUIDATION_INCENTIVE = toFixedPoint(1.1); // 110% -> liquidators make 10% on liquidations
-=======
 const FEE_RECIPIENT_ADDRESS = "0x0000000000000000000000000000000000000FEE";
->>>>>>> a260e810
 
 const { parseEther } = hre.ethers.utils;
 const { deployContract } = hre.waffle;
@@ -104,17 +101,15 @@
         this.userTwo = signers[2];
 
         const kreskoArtifact: Artifact = await hre.artifacts.readArtifact("Kresko");
-<<<<<<< HEAD
-        this.kresko = <Kresko>await deployContract(this.signers.admin, kreskoArtifact, [COLLATERALIZATION_RATIO, CLOSE_FACTOR, LIQUIDATION_INCENTIVE]);
-=======
         this.kresko = <Kresko>(
             await deployContract(this.signers.admin, kreskoArtifact, [
                 COLLATERALIZATION_RATIO,
                 BURN_FEE,
                 FEE_RECIPIENT_ADDRESS,
+                CLOSE_FACTOR,
+                LIQUIDATION_INCENTIVE
             ])
         );
->>>>>>> a260e810
     });
 
     describe("Collateral Assets", function () {
@@ -598,12 +593,17 @@
 
     describe("Kresko Assets", function () {
         beforeEach(async function () {
-<<<<<<< HEAD
             const kreskoArtifact: Artifact = await hre.artifacts.readArtifact("Kresko");
-            this.kresko = <Kresko>await deployContract(this.signers.admin, kreskoArtifact, [COLLATERALIZATION_RATIO, CLOSE_FACTOR, LIQUIDATION_INCENTIVE]);
-
-=======
->>>>>>> a260e810
+            this.kresko = <Kresko>(
+                await deployContract(this.signers.admin, kreskoArtifact, [
+                    COLLATERALIZATION_RATIO,
+                    BURN_FEE,
+                    FEE_RECIPIENT_ADDRESS,
+                    CLOSE_FACTOR,
+                    LIQUIDATION_INCENTIVE
+                ])
+            );
+
             const tx: ContractTransaction = await this.kresko.addKreskoAsset(NAME_ONE, SYMBOL_ONE, ONE, ADDRESS_ONE);
             let events: any = await extractEventFromTxReceipt(tx, "AddKreskoAsset");
             this.deployedAssetAddress = events[0].args.assetAddress;
@@ -692,13 +692,18 @@
 
     describe("Kresko asset minting and burning", function () {
         beforeEach(async function () {
-<<<<<<< HEAD
             // Deploy primary Kresko contract
             const kreskoArtifact: Artifact = await hre.artifacts.readArtifact("Kresko");
-            this.kresko = <Kresko>await deployContract(this.signers.admin, kreskoArtifact, [COLLATERALIZATION_RATIO, CLOSE_FACTOR, LIQUIDATION_INCENTIVE]);
-
-=======
->>>>>>> a260e810
+            this.kresko = <Kresko>(
+                await deployContract(this.signers.admin, kreskoArtifact, [
+                    COLLATERALIZATION_RATIO,
+                    BURN_FEE,
+                    FEE_RECIPIENT_ADDRESS,
+                    CLOSE_FACTOR,
+                    LIQUIDATION_INCENTIVE
+                ])
+            );
+
             // Deploy Kresko assets, adding them to the whitelist
             this.kreskoAssetInfos = await Promise.all([
                 addNewKreskoAsset(this.kresko, NAME_ONE, SYMBOL_ONE, 1, 5), // kFactor = 1, price = $5.00
