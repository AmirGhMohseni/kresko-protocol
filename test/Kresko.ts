import hre from "hardhat";
import { Artifact } from "hardhat/types";
import { SignerWithAddress } from "@nomiclabs/hardhat-ethers/dist/src/signer-with-address";
import { expect } from "chai";
import { BigNumber, Contract, ethers } from "ethers";

import { toFixedPoint, fixedPointDiv, fixedPointMul, fromFixedPoint } from "../utils/fixed-point";
import { extractEventFromTxReceipt } from "../utils/events";

import { FluxPriceFeed } from "../typechain/FluxPriceFeed";
import { Kresko } from "../typechain/Kresko";
import { KreskoAsset } from "../typechain/KreskoAsset";
import { MockToken } from "../typechain/MockToken";
import { NonRebasingWrapperToken } from "../typechain/NonRebasingWrapperToken";
import { RebasingToken } from "../typechain/RebasingToken";
import { Signers } from "../types";
import { Result } from "@ethersproject/abi";
import {
    ADDRESS_ONE,
    ADDRESS_TWO,
    ADDRESS_ZERO,
    BURN_FEE,
    CLOSE_FACTOR,
    CollateralAssetInfo,
    deployContract,
    FEE_RECIPIENT_ADDRESS,
    fromBig,
    LIQUIDATION_INCENTIVE,
    MINIMUM_COLLATERALIZATION_RATIO,
    NAME_ONE,
    NAME_TWO,
    ONE,
    parseEther,
    SYMBOL_ONE,
    SYMBOL_TWO,
    ZERO_POINT_FIVE,
} from "./helper";
import { formatEther } from "@ethersproject/units";

export async function deployAndWhitelistCollateralAsset(
    kresko: Contract,
    collateralFactor: number,
    oraclePrice: number,
    decimals: number,
    isNonRebasingWrapperToken: boolean = false,
): Promise<CollateralAssetInfo> {
    // Really this is MockToken | NonRebasingWrapperToken, but to avoid type pains
    // just using any.
    let collateralAsset: any;
    let rebasingToken: RebasingToken | undefined;

    if (isNonRebasingWrapperToken) {
        const nwrtInfo = await deployNonRebasingWrapperToken(kresko.signer);
        collateralAsset = nwrtInfo.nonRebasingWrapperToken;
        rebasingToken = nwrtInfo.rebasingToken;
    } else {
        const mockTokenArtifact: Artifact = await hre.artifacts.readArtifact("MockToken");
        collateralAsset = <MockToken>await deployContract(kresko.signer, mockTokenArtifact, [decimals]);
    }

    const signerAddress = await kresko.signer.getAddress();
    const description = "TEST/USD";
    const fluxPriceFeedArtifact: Artifact = await hre.artifacts.readArtifact("FluxPriceFeed");
    const oracle = <FluxPriceFeed>await deployContract(kresko.signer, fluxPriceFeedArtifact, [signerAddress, decimals, description]);
    const fixedPointOraclePrice = toFixedPoint(oraclePrice);
    await oracle.transmit(fixedPointOraclePrice)

    const fixedPointCollateralFactor = toFixedPoint(collateralFactor);
    await kresko.addCollateralAsset(
        collateralAsset.address,
        fixedPointCollateralFactor,
        oracle.address,
        isNonRebasingWrapperToken,
    );

    return {
        collateralAsset,
        oracle,
        factor: fixedPointCollateralFactor,
        oraclePrice: fixedPointOraclePrice,
        decimals,
        fromDecimal: (decimalValue: any) => toFixedPoint(decimalValue, decimals),
        fromFixedPoint: (fixedPointValue: BigNumber) => {
            // Converts a fixed point value (ie a number with 18 decimals) to `decimals` decimals
            if (decimals > 18) {
                return fixedPointValue.mul(10 ** (decimals - 18));
            } else if (decimals < 18) {
                return fixedPointValue.div(10 ** (18 - decimals));
            }
            return fixedPointValue;
        },
        rebasingToken,
    };
}

export async function addNewKreskoAssetWithOraclePrice(
    kresko: Contract,
    name: string,
    symbol: string,
    kFactor: number,
    oraclePrice: number,
) {
    const signerAddress = await kresko.signer.getAddress();
    const decimals = 8;
    const description = symbol.concat("/USD");
    const fluxPriceFeedArtifact: Artifact = await hre.artifacts.readArtifact("FluxPriceFeed");
    const oracle = <FluxPriceFeed>await deployContract(kresko.signer, fluxPriceFeedArtifact, [signerAddress, decimals, description]);
    const fixedPointOraclePrice = toFixedPoint(oraclePrice);
    await oracle.transmit(fixedPointOraclePrice)

    const fixedPointKFactor = toFixedPoint(kFactor);
    const kreskoAssetFactory = await hre.ethers.getContractFactory("KreskoAsset");
    const kreskoAsset = <KreskoAsset>await (
        await hre.upgrades.deployProxy(kreskoAssetFactory, [name, symbol, signerAddress, kresko.address], {
            unsafeAllow: ["constructor"],
        })
    ).deployed();

    await kresko.addKreskoAsset(kreskoAsset.address, symbol, fixedPointKFactor, oracle.address);

    return {
        kreskoAsset,
        oracle,
        oraclePrice: fixedPointOraclePrice,
        kFactor: fixedPointKFactor,
    };
}

export async function deployNonRebasingWrapperToken(signer: ethers.Signer) {
    const rebasingTokenArtifact: Artifact = await hre.artifacts.readArtifact("RebasingToken");
    const rebasingToken = <RebasingToken>await deployContract(signer, rebasingTokenArtifact, [toFixedPoint(1)]);

    const nonRebasingWrapperTokenFactory = await hre.ethers.getContractFactory("NonRebasingWrapperToken");
    const nonRebasingWrapperToken = <NonRebasingWrapperToken>await (
        await hre.upgrades.deployProxy(
            nonRebasingWrapperTokenFactory,
            [rebasingToken.address, "NonRebasingWrapperToken", "NRWT"],
            {
                unsafeAllow: ["constructor"],
            },
        )
    ).deployed();

    return {
        rebasingToken,
        nonRebasingWrapperToken,
    };
}

describe("Kresko", function () {
    before(async function () {
        this.signers = {} as Signers;

        const signers: SignerWithAddress[] = await hre.ethers.getSigners();
        this.signers.admin = signers[0];
        this.userOne = signers[1];
        this.userTwo = signers[2];

        // We intentionally allow constructor that calls the initializer
        // modifier and explicitly allow this in calls to `deployProxy`.
        // The upgrades library will still print warnings, so to avoid clutter
        // we just silence those here.
        console.log("Intentionally silencing Upgrades warnings");
        hre.upgrades.silenceWarnings();
    });

    beforeEach(async function () {
        const kreskoFactory = await hre.ethers.getContractFactory("Kresko");
        this.kresko = <Kresko>await (
            await hre.upgrades.deployProxy(
                kreskoFactory,
                [BURN_FEE, CLOSE_FACTOR, FEE_RECIPIENT_ADDRESS, LIQUIDATION_INCENTIVE, MINIMUM_COLLATERALIZATION_RATIO],
                {
                    unsafeAllow: [
                        "constructor", // Intentionally preventing others from initializing.
                        "delegatecall", // BoringBatchable -- only delegatecalls itself.
                    ],
                },
            )
        ).deployed();
    });

    describe("#initialize", function () {
        it("should initialize the contract with the correct parameters", async function () {
            expect(await this.kresko.burnFee()).to.equal(BURN_FEE);
            expect(await this.kresko.closeFactor()).to.equal(CLOSE_FACTOR);
            expect(await this.kresko.feeRecipient()).to.equal(FEE_RECIPIENT_ADDRESS);
            expect(await this.kresko.liquidationIncentiveMultiplier()).to.equal(LIQUIDATION_INCENTIVE);
            expect(await this.kresko.minimumCollateralizationRatio()).to.equal(MINIMUM_COLLATERALIZATION_RATIO);
        });

        it("should not allow being called more than once", async function () {
            await expect(
                this.kresko.initialize(
                    BURN_FEE,
                    CLOSE_FACTOR,
                    FEE_RECIPIENT_ADDRESS,
                    LIQUIDATION_INCENTIVE,
                    MINIMUM_COLLATERALIZATION_RATIO,
                ),
            ).to.be.revertedWith("Initializable: contract is already initialized");
        });
    });

    describe("#ownership", function () {
        it("should have the admin as owner", async function () {
            expect(await this.kresko.owner()).to.equal(this.signers.admin.address);
            expect(await this.kresko.pendingOwner()).to.equal(ADDRESS_ZERO);
        });

        it("should allow ownership transfer through claim and be able to call onlyOwner function", async function () {
            await this.kresko.transferOwnership(this.userOne.address);
            const pendingOwner = await this.kresko.pendingOwner();

            expect(pendingOwner).to.equal(this.userOne.address);
            await this.kresko.connect(this.userOne).claimOwnership();

            const newOwner = await this.kresko.owner();
            expect(newOwner).to.equal(this.userOne.address);

            const MAX_BURN_FEE = await this.kresko.MAX_BURN_FEE();
            await expect(this.kresko.connect(this.userOne).updateBurnFee(MAX_BURN_FEE)).to.be.not.reverted;

            const newBurnFee = await this.kresko.burnFee();
            expect(newBurnFee).to.equal(MAX_BURN_FEE);
        });

        it("should set pending owner to address zero after pending ownership is claimed", async function () {
            await this.kresko.transferOwnership(this.userOne.address);
            const pendingOwner = await this.kresko.pendingOwner();
            expect(pendingOwner).to.equal(this.userOne.address);
            await this.kresko.connect(this.userOne).claimOwnership();

            const pendingOwnerAfterClaim = await this.kresko.pendingOwner();
            expect(pendingOwnerAfterClaim).to.equal(ADDRESS_ZERO);
        });

        it("should not allow an address other than the pending owner to claim pending ownership", async function () {
            await this.kresko.transferOwnership(this.userOne.address);
            const pendingOwner = await this.kresko.pendingOwner();
            expect(pendingOwner).to.equal(this.userOne.address);
            await expect(this.kresko.connect(this.userTwo).claimOwnership()).to.be.revertedWith(
                "Ownable: caller != pending owner",
            );
        });

        it("should not allow old owner to call onlyOwner functions", async function () {
            await this.kresko.transferOwnership(this.userOne.address);
            const pendingOwner = await this.kresko.pendingOwner();
            expect(pendingOwner).to.equal(this.userOne.address);
            await this.kresko.connect(this.userOne).claimOwnership();

            const MAX_BURN_FEE = await this.kresko.MAX_BURN_FEE();
            await expect(this.kresko.connect(this.signers.admin).updateBurnFee(MAX_BURN_FEE)).to.be.revertedWith(
                "Ownable: caller is not the owner",
            );
        });

        it("should not allow ownership transfer to zero address", async function () {
            await expect(this.kresko.transferOwnership(ADDRESS_ZERO)).to.be.revertedWith(
                "Ownable: new owner is the zero address",
            );
        });
    });

    describe("Collateral Assets", function () {
        beforeEach(async function () {
            this.collateralAssetInfo = await deployAndWhitelistCollateralAsset(this.kresko, 0.8, 123.45, 18);
        });

        describe("#addCollateralAsset", function () {
            it("should allow owner to add assets", async function () {
                const collateralAssetInfo = await deployAndWhitelistCollateralAsset(this.kresko, 0.8, 123.45, 18);

                const asset = await this.kresko.collateralAssets(collateralAssetInfo.collateralAsset.address);
                expect(asset.factor.rawValue).to.equal(collateralAssetInfo.factor);
                expect(asset.oracle).to.equal(collateralAssetInfo.oracle.address);
                expect(asset.exists).to.be.true;
            });

            it("should not allow collateral assets to be added more than once", async function () {
                await expect(
                    this.kresko.addCollateralAsset(
                        this.collateralAssetInfo.collateralAsset.address,
                        ONE,
                        ADDRESS_ONE,
                        false,
                    ),
                ).to.be.revertedWith("KR: collateralExists");
            });

            it("should not allow collateral assets with invalid asset address", async function () {
                await expect(this.kresko.addCollateralAsset(ADDRESS_ZERO, ONE, ADDRESS_ONE, false)).to.be.revertedWith(
                    "KR: !collateralAddr",
                );
            });

            it("should not allow collateral assets with collateral factor", async function () {
                await expect(
                    this.kresko.addCollateralAsset(ADDRESS_TWO, ONE.add(1), ADDRESS_ONE, false),
                ).to.be.revertedWith("KR: factor > 1FP");
            });

            it("should not allow collateral assets with invalid oracle address", async function () {
                await expect(this.kresko.addCollateralAsset(ADDRESS_TWO, ONE, ADDRESS_ZERO, false)).to.be.revertedWith(
                    "KR: !oracleAddr",
                );
            });

            it("should not allow non-owner to add assets", async function () {
                await expect(
                    this.kresko.connect(this.userOne).addCollateralAsset(ADDRESS_TWO, 1, ADDRESS_TWO, false),
                ).to.be.revertedWith("Ownable: caller is not the owner");
            });
        });

        describe("#updateCollateralFactor", function () {
            it("should allow owner to update factor", async function () {
                const collateralAssetAddress = this.collateralAssetInfo.collateralAsset.address;
                await this.kresko.updateCollateralFactor(collateralAssetAddress, ZERO_POINT_FIVE);

                const asset = await this.kresko.collateralAssets(collateralAssetAddress);
                expect(asset.factor.rawValue).to.equal(ZERO_POINT_FIVE);
            });

            it("should emit CollateralAssetFactorUpdated event", async function () {
                const collateralAssetAddress = this.collateralAssetInfo.collateralAsset.address;
                const receipt = await this.kresko.updateCollateralFactor(collateralAssetAddress, ZERO_POINT_FIVE);

                const event = (await extractEventFromTxReceipt(receipt, "CollateralAssetFactorUpdated"))![0].args!;
                expect(event.collateralAsset).to.equal(collateralAssetAddress);
                expect(event.factor).to.equal(ZERO_POINT_FIVE);
            });

            it("should not allow the collateral factor to be greater than 1", async function () {
                await expect(
                    this.kresko.updateCollateralFactor(this.collateralAssetInfo.collateralAsset.address, ONE.add(1)),
                ).to.be.revertedWith("KR: factor > 1FP");
            });

            it("should not allow non-owner to update collateral factor", async function () {
                await expect(
                    this.kresko.connect(this.userOne).updateCollateralFactor(ADDRESS_ONE, ZERO_POINT_FIVE),
                ).to.be.revertedWith("Ownable: caller is not the owner");
            });
        });

        describe("#updateCollateralAssetOracle", function () {
            it("should allow owner to update oracle address", async function () {
                const collateralAssetAddress = this.collateralAssetInfo.collateralAsset.address;
                await this.kresko.updateCollateralAssetOracle(collateralAssetAddress, ADDRESS_TWO);

                const asset = await this.kresko.collateralAssets(collateralAssetAddress);
                expect(asset.oracle).to.equal(ADDRESS_TWO);
            });

            it("should emit CollateralAssetOracleUpdated event", async function () {
                const collateralAssetAddress = this.collateralAssetInfo.collateralAsset.address;
                const receipt = await this.kresko.updateCollateralAssetOracle(collateralAssetAddress, ADDRESS_TWO);

                const event = (await extractEventFromTxReceipt(receipt, "CollateralAssetOracleUpdated"))![0].args!;
                expect(event.collateralAsset).to.equal(collateralAssetAddress);
                expect(event.oracle).to.equal(ADDRESS_TWO);
            });

            it("should not allow the oracle address to be the zero address", async function () {
                await expect(
                    this.kresko.updateCollateralAssetOracle(
                        this.collateralAssetInfo.collateralAsset.address,
                        ADDRESS_ZERO,
                    ),
                ).to.be.revertedWith("KR: !oracleAddr");
            });

            it("should not allow non-owner to update collateral asset oracle", async function () {
                await expect(
                    this.kresko.connect(this.userOne).updateCollateralAssetOracle(ADDRESS_ONE, ADDRESS_TWO),
                ).to.be.revertedWith("Ownable: caller is not the owner");
            });
        });
    });

    describe("Account collateral", function () {
        beforeEach(async function () {
            this.initialUserCollateralBalance = 1000;

            this.collateralAssetInfos = (await Promise.all<CollateralAssetInfo>([
                deployAndWhitelistCollateralAsset(this.kresko, 0.8, 123.45, 18),
                deployAndWhitelistCollateralAsset(this.kresko, 0.7, 420.123, 12),
                deployAndWhitelistCollateralAsset(this.kresko, 0.6, 20.123, 24),
            ])) as CollateralAssetInfo[];

            // Give userOne a balance of 1000 for each collateral asset.
            for (const collateralAssetInfo of this.collateralAssetInfos as CollateralAssetInfo[]) {
                await collateralAssetInfo.collateralAsset.setBalanceOf(
                    this.userOne.address,
                    collateralAssetInfo.fromDecimal(this.initialUserCollateralBalance),
                );
            }
        });

        for (const rebasing of [false, true]) {
            describe(`${rebasing ? "Rebasing" : "Non-rebasing"} collateral`, function () {
                beforeEach(async function () {
                    this.initialUserCollateralBalance = 1000;

                    if (rebasing) {
                        this.collateralAssetInfos = await Promise.all([
                            deployAndWhitelistCollateralAsset(this.kresko, 0.8, 123.45, 18, true),
                            deployAndWhitelistCollateralAsset(this.kresko, 0.7, 420.123, 18, true),
                            deployAndWhitelistCollateralAsset(this.kresko, 0.6, 20.123, 18, true),
                        ]);

                        // Give userOne a balance of 1000 for each rebasing (ie underlying) token.
                        for (const collateralAssetInfo of this.collateralAssetInfos) {
                            await collateralAssetInfo.rebasingToken!.setBalanceOf(
                                this.userOne.address,
                                collateralAssetInfo.fromDecimal(this.initialUserCollateralBalance),
                            );
                            // also set approval for Kresko.sol -- virtually infinite for ease of testing
                            await collateralAssetInfo
                                .rebasingToken!.connect(this.userOne)
                                .approve(this.kresko.address, ethers.BigNumber.from(2).pow(256).sub(1));
                        }

                        this.depositFunction = this.kresko.connect(this.userOne).depositRebasingCollateral;
                    } else {
                        this.depositFunction = this.kresko.connect(this.userOne).depositCollateral;
                    }
                });

                describe(`#deposit${rebasing ? "Rebasing" : ""}Collateral`, function () {
                    it("should allow an account to deposit whitelisted collateral", async function () {
                        // Initially, the array of the user's deposited collateral assets should be empty.
                        const depositedCollateralAssetsBefore = await this.kresko.getDepositedCollateralAssets(
                            this.userOne.address,
                        );
                        expect(depositedCollateralAssetsBefore).to.deep.equal([]);

                        const collateralAssetInfo = this.collateralAssetInfos[0];
                        const collateralAsset = collateralAssetInfo.collateralAsset;

                        // Deposit it
                        const depositAmount = collateralAssetInfo.fromDecimal(123.321);
                        await this.depositFunction(collateralAsset.address, depositAmount);

                        // Confirm the array of the user's deposited collateral assets has been pushed to.
                        const depositedCollateralAssetsAfter = await this.kresko.getDepositedCollateralAssets(
                            this.userOne.address,
                        );
                        expect(depositedCollateralAssetsAfter).to.deep.equal([collateralAsset.address]);

                        // Confirm the amount deposited is recorded for the user.
                        const amountDeposited = await this.kresko.collateralDeposits(
                            this.userOne.address,
                            collateralAsset.address,
                        );
                        expect(amountDeposited).to.equal(depositAmount);

                        // Confirm the amount as been transferred from the user into Kresko.sol
                        const kreskoBalance = await collateralAsset.balanceOf(this.kresko.address);
                        expect(kreskoBalance).to.equal(depositAmount);
                        let userOneBalance: BigNumber;
                        if (rebasing) {
                            userOneBalance = await collateralAssetInfo.rebasingToken.balanceOf(this.userOne.address);
                        } else {
                            userOneBalance = await collateralAsset.balanceOf(this.userOne.address);
                        }
                        expect(userOneBalance).to.equal(
                            collateralAssetInfo.fromDecimal(this.initialUserCollateralBalance).sub(depositAmount),
                        );
                    });

                    it("should allow an account to deposit more collateral to an existing deposit", async function () {
                        const collateralAssetInfo = this.collateralAssetInfos[0];
                        const collateralAsset = collateralAssetInfo.collateralAsset;

                        // Deposit an initial amount
                        const depositAmount0 = collateralAssetInfo.fromDecimal(123.321);
                        await this.depositFunction(collateralAsset.address, depositAmount0);

                        // Deposit a secound amount
                        const depositAmount1 = collateralAssetInfo.fromDecimal(321.123);
                        await this.depositFunction(collateralAsset.address, depositAmount1);

                        // Confirm the array of the user's deposited collateral assets hasn't been double-pushed to.
                        const depositedCollateralAssetsAfter = await this.kresko.getDepositedCollateralAssets(
                            this.userOne.address,
                        );
                        expect(depositedCollateralAssetsAfter).to.deep.equal([collateralAsset.address]);

                        // Confirm the amount deposited is recorded for the user.
                        const amountDeposited = await this.kresko.collateralDeposits(
                            this.userOne.address,
                            collateralAsset.address,
                        );
                        expect(amountDeposited).to.equal(depositAmount0.add(depositAmount1));
                    });

                    it("should allow an account to have deposited multiple collateral assets", async function () {
                        const [collateralAssetInfo0, collateralAssetInfo1] = this.collateralAssetInfos;
                        const collateralAsset0 = collateralAssetInfo0.collateralAsset;
                        const collateralAsset1 = collateralAssetInfo1.collateralAsset;

                        // Deposit a collateral asset.
                        const depositAmount0 = collateralAssetInfo0.fromDecimal(123.321);
                        await this.depositFunction(collateralAsset0.address, depositAmount0);

                        // Deposit a different collateral asset.
                        const depositAmount1 = collateralAssetInfo1.fromDecimal(321.123);
                        await this.depositFunction(collateralAsset1.address, depositAmount1);

                        // Confirm the array of the user's deposited collateral assets hasn't been double-pushed to.
                        const depositedCollateralAssetsAfter = await this.kresko.getDepositedCollateralAssets(
                            this.userOne.address,
                        );
                        expect(depositedCollateralAssetsAfter).to.deep.equal([
                            collateralAsset0.address,
                            collateralAsset1.address,
                        ]);
                    });

                    it("should emit CollateralDeposited event", async function () {
                        const collateralAssetInfo = this.collateralAssetInfos[0];
                        const collateralAsset = collateralAssetInfo.collateralAsset;
                        const depositAmount = collateralAssetInfo.fromDecimal(123.321);
                        const receipt = await this.depositFunction(collateralAsset.address, depositAmount);

                        const event = (await extractEventFromTxReceipt(receipt, "CollateralDeposited"))![0].args!;
                        expect(event.account).to.equal(this.userOne.address);
                        expect(event.collateralAsset).to.equal(collateralAsset.address);
                        expect(event.amount).to.equal(depositAmount);
                    });

                    it("should revert if depositing collateral that has not been whitelisted", async function () {
                        await expect(this.depositFunction(ADDRESS_ONE, parseEther("123"))).to.be.revertedWith(
                            "KR: !collateralExists",
                        );
                    });

                    it("should revert if depositing an amount of 0", async function () {
                        const collateralAsset = this.collateralAssetInfos[0].collateralAsset;
                        await expect(this.depositFunction(collateralAsset.address, 0)).to.be.revertedWith(
                            `KR: 0-deposit`,
                        );
                    });

                    if (rebasing) {
                        it("should revert if depositing collateral that is not a NonRebasingWrapperToken", async function () {
                            const nonNRWTInfo = await deployAndWhitelistCollateralAsset(this.kresko, 0.8, 123.45, 18);
                            await expect(
                                this.depositFunction(nonNRWTInfo.collateralAsset.address, 1),
                            ).to.be.revertedWith("KR: !NRWTCollateral");
                        });
                    }
                });

                describe(`#withdraw${rebasing ? "Rebasing" : ""}Collateral`, async function () {
                    beforeEach(async function () {
                        this.initialDepositAmount = 100;

                        // Have userOne deposit 100 of each collateral asset.
                        // This results in an account collateral value of 40491.
                        if (rebasing) {
                            for (const collateralAssetInfo of this.collateralAssetInfos) {
                                await this.kresko
                                    .connect(this.userOne)
                                    .depositRebasingCollateral(
                                        collateralAssetInfo.collateralAsset.address,
                                        collateralAssetInfo.fromDecimal(this.initialDepositAmount),
                                    );
                            }
                            this.withdrawalFunction = this.kresko.connect(this.userOne).withdrawRebasingCollateral;
                        } else {
                            for (const collateralAssetInfo of this.collateralAssetInfos) {
                                await this.kresko
                                    .connect(this.userOne)
                                    .depositCollateral(
                                        collateralAssetInfo.collateralAsset.address,
                                        collateralAssetInfo.fromDecimal(this.initialDepositAmount),
                                    );
                            }
                            this.withdrawalFunction = this.kresko.connect(this.userOne).withdrawCollateral;
                        }
                    });

                    describe("when the account's minimum collateral value is 0", function () {
                        it("should allow an account to withdraw their entire deposit", async function () {
                            const collateralAssetInfo = this.collateralAssetInfos[0];
                            const collateralAsset = collateralAssetInfo.collateralAsset;

                            await this.withdrawalFunction(
                                collateralAsset.address,
                                collateralAssetInfo.fromDecimal(this.initialDepositAmount),
                                0, // The index of collateralAsset.address in the account's depositedCollateralAssets
                            );
                            // Ensure that the collateral asset is removed from the account's deposited collateral
                            // assets array.
                            const depositedCollateralAssets = await this.kresko.getDepositedCollateralAssets(
                                this.userOne.address,
                            );
                            expect(depositedCollateralAssets).to.deep.equal([
                                // index 2 was moved to index 0 due to the way elements are removed,
                                // which involves copying the last element into the index that's being removed
                                this.collateralAssetInfos[2].collateralAsset.address,
                                this.collateralAssetInfos[1].collateralAsset.address,
                            ]);

                            // Ensure the change in the user's deposit is recorded.
                            const amountDeposited = await this.kresko.collateralDeposits(
                                this.userOne.address,
                                collateralAsset.address,
                            );
                            expect(amountDeposited).to.equal(0);

                            // Ensure the amount transferred is correct
                            const kreskoBalance = await collateralAsset.balanceOf(this.kresko.address);
                            expect(kreskoBalance).to.equal(BigNumber.from(0));
                            if (rebasing) {
                                const userOneNRWTBalance = await collateralAsset.balanceOf(this.userOne.address);
                                expect(userOneNRWTBalance).to.equal(BigNumber.from(0));

                                const userOneRebasingBalance = await collateralAssetInfo.rebasingToken.balanceOf(
                                    this.userOne.address,
                                );
                                expect(userOneRebasingBalance).to.equal(
                                    collateralAssetInfo.fromDecimal(this.initialUserCollateralBalance),
                                );
                            } else {
                                const userOneBalance = await collateralAsset.balanceOf(this.userOne.address);
                                expect(userOneBalance).to.equal(
                                    collateralAssetInfo.fromDecimal(this.initialUserCollateralBalance),
                                );
                            }
                        });

                        it("should allow an account to withdraw a portion of their deposit", async function () {
                            const amountToWithdraw = parseEther("49.43");
                            const collateralAssetInfo = this.collateralAssetInfos[0];
                            const collateralAsset = collateralAssetInfo.collateralAsset;
                            const initialDepositAmount = collateralAssetInfo.fromDecimal(this.initialDepositAmount);

                            await this.withdrawalFunction(
                                collateralAsset.address,
                                amountToWithdraw,
                                0, // The index of collateralAsset.address in the account's depositedCollateralAssets
                            );

                            // Ensure the change in the user's deposit is recorded.
                            const amountDeposited = await this.kresko.collateralDeposits(
                                this.userOne.address,
                                collateralAsset.address,
                            );
                            expect(amountDeposited).to.equal(initialDepositAmount.sub(amountToWithdraw));

                            // Ensure that the collateral asset is still in the account's deposited collateral
                            // assets array.
                            const depositedCollateralAssets = await this.kresko.getDepositedCollateralAssets(
                                this.userOne.address,
                            );
                            expect(depositedCollateralAssets).to.deep.equal([
                                this.collateralAssetInfos[0].collateralAsset.address,
                                this.collateralAssetInfos[1].collateralAsset.address,
                                this.collateralAssetInfos[2].collateralAsset.address,
                            ]);

                            const kreskoBalance = await collateralAsset.balanceOf(this.kresko.address);
                            expect(kreskoBalance).to.equal(initialDepositAmount.sub(amountToWithdraw));

                            if (rebasing) {
                                const userOneNRWTBalance = await collateralAsset.balanceOf(this.userOne.address);
                                expect(userOneNRWTBalance).to.equal(BigNumber.from(0));

                                const userOneRebasingBalance = await collateralAssetInfo.rebasingToken.balanceOf(
                                    this.userOne.address,
                                );
                                expect(userOneRebasingBalance).to.equal(
                                    collateralAssetInfo
                                        .fromDecimal(this.initialUserCollateralBalance)
                                        .sub(initialDepositAmount)
                                        .add(amountToWithdraw),
                                );
                            } else {
                                const kreskoBalance = await collateralAsset.balanceOf(this.kresko.address);
                                expect(kreskoBalance).to.equal(initialDepositAmount.sub(amountToWithdraw));
                                const userOneBalance = await collateralAsset.balanceOf(this.userOne.address);
                                expect(userOneBalance).to.equal(
                                    collateralAssetInfo
                                        .fromDecimal(this.initialUserCollateralBalance)
                                        .sub(initialDepositAmount)
                                        .add(amountToWithdraw),
                                );
                            }
                        });

                        it("should emit CollateralWithdrawn event", async function () {
                            const amountToWithdraw = parseEther("49.43");
                            const collateralAssetInfo = this.collateralAssetInfos[0];
                            const collateralAsset = collateralAssetInfo.collateralAsset;

                            const receipt = await this.withdrawalFunction(
                                collateralAsset.address,
                                amountToWithdraw,
                                0, // The index of collateralAsset.address in the account's depositedCollateralAssets
                            );

                            const event = (await extractEventFromTxReceipt(receipt, "CollateralWithdrawn"))![0].args!;
                            expect(event.account).to.equal(this.userOne.address);
                            expect(event.collateralAsset).to.equal(collateralAsset.address);
                            expect(event.amount).to.equal(amountToWithdraw);
                        });
                    });

                    describe("when the account's minimum collateral value is > 0", function () {
                        beforeEach(async function () {
                            // Deploy Kresko assets, adding them to the whitelist
                            const kreskoAssetInfo = await addNewKreskoAssetWithOraclePrice(
                                this.kresko,
                                NAME_TWO,
                                SYMBOL_TWO,
                                1,
                                250,
                            ); // kFactor = 1, price = $250

                            // Mint 100 of the kreskoAsset. This puts the minimum collateral value of userOne as
                            // 250 * 1.5 * 100 = 37,500, which is close to userOne's account collateral value
                            // of 40491.
                            const kreskoAssetMintAmount = parseEther("100");
                            await this.kresko
                                .connect(this.userOne)
                                .mintKreskoAsset(kreskoAssetInfo.kreskoAsset.address, kreskoAssetMintAmount);
                        });

                        it("should allow an account to withdraw their deposit if it does not violate the health factor", async function () {
                            const collateralAssetInfo = this.collateralAssetInfos[0];
                            const collateralAsset = collateralAssetInfo.collateralAsset;
                            const initialDepositAmount = collateralAssetInfo.fromDecimal(this.initialDepositAmount);
                            const amountToWithdraw = collateralAssetInfo.fromDecimal(10);

                            // Ensure that the withdrawal would not put the account's collateral value
                            // less than the account's minimum collateral value:
                            const accountMinCollateralValue = await this.kresko.getAccountMinimumCollateralValue(
                                this.userOne.address,
                            );
                            const accountCollateralValue = await this.kresko.getAccountCollateralValue(
                                this.userOne.address,
                            );
                            const [withdrawnCollateralValue] = await this.kresko.getCollateralValueAndOraclePrice(
                                collateralAsset.address,
                                amountToWithdraw,
                                false,
                            );
                            expect(
                                accountCollateralValue.rawValue
                                    .sub(withdrawnCollateralValue.rawValue)
                                    .gte(accountMinCollateralValue.rawValue),
                            ).to.be.true;

                            await this.withdrawalFunction(collateralAsset.address, amountToWithdraw, 0);
                            // Ensure that the collateral asset is still in the account's deposited collateral
                            // assets array.
                            const depositedCollateralAssets = await this.kresko.getDepositedCollateralAssets(
                                this.userOne.address,
                            );
                            expect(depositedCollateralAssets).to.deep.equal([
                                this.collateralAssetInfos[0].collateralAsset.address,
                                this.collateralAssetInfos[1].collateralAsset.address,
                                this.collateralAssetInfos[2].collateralAsset.address,
                            ]);

                            // Ensure the change in the user's deposit is recorded.
                            const amountDeposited = await this.kresko.collateralDeposits(
                                this.userOne.address,
                                collateralAsset.address,
                            );
                            expect(amountDeposited).to.equal(initialDepositAmount.sub(amountToWithdraw));

                            const kreskoBalance = await collateralAsset.balanceOf(this.kresko.address);
                            expect(kreskoBalance).to.equal(initialDepositAmount.sub(amountToWithdraw));

                            if (rebasing) {
                                const userOneNRWTBalance = await collateralAsset.balanceOf(this.userOne.address);
                                expect(userOneNRWTBalance).to.equal(BigNumber.from(0));

                                const userOneRebasingBalance = await collateralAssetInfo.rebasingToken.balanceOf(
                                    this.userOne.address,
                                );
                                expect(userOneRebasingBalance).to.equal(
                                    collateralAssetInfo
                                        .fromDecimal(this.initialUserCollateralBalance)
                                        .sub(initialDepositAmount)
                                        .add(amountToWithdraw),
                                );
                            } else {
                                const userOneBalance = await collateralAsset.balanceOf(this.userOne.address);
                                expect(userOneBalance).to.equal(
                                    collateralAssetInfo
                                        .fromDecimal(this.initialUserCollateralBalance)
                                        .sub(initialDepositAmount)
                                        .add(amountToWithdraw),
                                );
                            }

                            // Ensure the account's minimum collateral value is <= the account collateral value
                            // These are FixedPoint.Unsigned, be sure to use `rawValue` when appropriate!
                            const accountMinCollateralValueAfter = await this.kresko.getAccountMinimumCollateralValue(
                                this.userOne.address,
                            );
                            const accountCollateralValueAfter = await this.kresko.getAccountCollateralValue(
                                this.userOne.address,
                            );
                            expect(accountMinCollateralValueAfter.rawValue.lte(accountCollateralValueAfter.rawValue)).to
                                .be.true;
                        });

                        it("should revert if the withdrawal violates the health factor", async function () {
                            const collateralAssetInfo = this.collateralAssetInfos[0];
                            const collateralAsset = collateralAssetInfo.collateralAsset;

                            const amountToWithdraw = collateralAssetInfo.fromDecimal(this.initialDepositAmount);

                            // Ensure that the withdrawal would in fact put the account's collateral value
                            // less than the account's minimum collateral value:
                            const accountMinCollateralValue = await this.kresko.getAccountMinimumCollateralValue(
                                this.userOne.address,
                            );
                            const accountCollateralValue = await this.kresko.getAccountCollateralValue(
                                this.userOne.address,
                            );
                            const [withdrawnCollateralValue] = await this.kresko.getCollateralValueAndOraclePrice(
                                collateralAsset.address,
                                amountToWithdraw,
                                false,
                            );
                            expect(
                                accountCollateralValue.rawValue
                                    .sub(withdrawnCollateralValue.rawValue)
                                    .lt(accountMinCollateralValue.rawValue),
                            ).to.be.true;

                            await expect(
                                this.withdrawalFunction(
                                    collateralAsset.address,
                                    amountToWithdraw,
                                    0, // The index of collateralAsset.address in the account's depositedCollateralAssets
                                ),
                            ).to.be.revertedWith("KR: collateralTooLow");
                        });
                    });

                    it("should revert if withdrawing the entire deposit but the depositedCollateralAssetIndex is incorrect", async function () {
                        const collateralAssetInfo = this.collateralAssetInfos[0];
                        const collateralAsset = collateralAssetInfo.collateralAsset;

                        await expect(
                            this.withdrawalFunction(
                                collateralAsset.address,
                                collateralAssetInfo.fromDecimal(this.initialDepositAmount),
                                1, // Incorrect index
                            ),
                        ).to.be.revertedWith("Arrays: incorrect removal index");
                    });

                    it("should allow withdraws that exceed deposits and only send the user total deposit available", async function () {
                        const collateralAssetInfo: CollateralAssetInfo = this.collateralAssetInfos[0];
                        const collateralAsset = collateralAssetInfo.collateralAsset;
                        const collateralAssetDecimals = collateralAssetInfo.decimals;

                        const overflowWithdrawAmount = collateralAssetInfo.fromDecimal(
                            this.initialDepositAmount + 10000,
                        );
                        const balanceAfterDeposit = this.initialUserCollateralBalance - this.initialDepositAmount;

                        const kreskoCollateralBalanceBeforeWithdraw = fromBig(
                            await collateralAssetInfo.collateralAsset.balanceOf(this.kresko.address),
                        );

                        expect(kreskoCollateralBalanceBeforeWithdraw).to.equal(this.initialDepositAmount);

                        if (rebasing) {
                            const userOneNRWTBalance = await collateralAsset.balanceOf(this.userOne.address);
                            expect(userOneNRWTBalance).to.equal(BigNumber.from(0));

                            const rebasingTokenDecimals = Number(await collateralAsset.decimals());

                            const userOneRebasingBalanceBeforeWithdraw = fromBig(
                                await collateralAssetInfo.rebasingToken!.balanceOf(this.userOne.address),
                                rebasingTokenDecimals,
                            );

                            expect(userOneRebasingBalanceBeforeWithdraw).to.equal(balanceAfterDeposit);

                            await this.withdrawalFunction(collateralAsset.address, overflowWithdrawAmount, 0);

                            const userOneRebasingBalanceAfterOverflowWithdraw = fromBig(
                                await collateralAssetInfo.rebasingToken!.balanceOf(this.userOne.address),
                                rebasingTokenDecimals,
                            );

                            expect(userOneRebasingBalanceAfterOverflowWithdraw).to.equal(
                                this.initialUserCollateralBalance,
                            );

                            const kreskoNRWTbalanceAfterOverflowWithdraw = fromBig(
                                await collateralAssetInfo.collateralAsset.balanceOf(this.kresko.address),
                                collateralAssetDecimals,
                            );
                            expect(kreskoNRWTbalanceAfterOverflowWithdraw).to.equal(0);
                        } else {
                            const accountBalanceBeforeOverflowWithdrawal = fromBig(
                                await collateralAsset.balanceOf(this.userOne.address),
                                collateralAssetDecimals,
                            );

                            expect(accountBalanceBeforeOverflowWithdrawal).to.equal(balanceAfterDeposit);

                            await this.withdrawalFunction(collateralAsset.address, overflowWithdrawAmount, 0);

                            const userOneBalanceAfterOverflowWithdraw = fromBig(
                                await collateralAsset.balanceOf(this.userOne.address),
                                collateralAssetDecimals,
                            );

                            expect(userOneBalanceAfterOverflowWithdraw).to.equal(this.initialUserCollateralBalance);

                            const kreskoCollateralBalanceAfterOverflowWithdraw = fromBig(
                                await collateralAsset.balanceOf(this.kresko.address),
                                collateralAssetDecimals,
                            );

                            expect(kreskoCollateralBalanceAfterOverflowWithdraw).to.equal(0);
                        }
                    });

                    it("should revert if withdrawing an amount of 0", async function () {
                        const collateralAsset = this.collateralAssetInfos[0].collateralAsset;
                        await expect(this.withdrawalFunction(collateralAsset.address, 0, 0)).to.be.revertedWith(
                            "KR: 0-withdraw",
                        );
                    });

                    if (rebasing) {
                        it("should revert if depositing collateral that is not a NonRebasingWrapperToken", async function () {
                            const nonNRWTInfo = await deployAndWhitelistCollateralAsset(this.kresko, 0.8, 123.45, 18);
                            // Give 1000 to userOne
                            await nonNRWTInfo.collateralAsset.setBalanceOf(
                                this.userOne.address,
                                nonNRWTInfo.fromDecimal(this.initialUserCollateralBalance),
                            );
                            // Have userOne deposit 100 of the collateral asset.
                            await this.kresko
                                .connect(this.userOne)
                                .depositCollateral(
                                    nonNRWTInfo.collateralAsset.address,
                                    nonNRWTInfo.fromDecimal(this.initialDepositAmount),
                                );
                            await expect(
                                this.withdrawalFunction(nonNRWTInfo.collateralAsset.address, 1, 0),
                            ).to.be.revertedWith("KR: !NRWTCollateral");
                        });
                    }
                });
            });
        }

        describe("#getAccountCollateralValue", async function () {
            beforeEach(async function () {
                // Have userOne deposit 100 of each collateral asset
                this.initialDepositAmount = BigNumber.from(100);
                for (const collateralAssetInfo of this.collateralAssetInfos) {
                    await this.kresko
                        .connect(this.userOne)
                        .depositCollateral(
                            collateralAssetInfo.collateralAsset.address,
                            collateralAssetInfo.fromDecimal(this.initialDepositAmount),
                        );
                }
            });

            it("returns the account collateral value according to a user's deposits and their oracle prices", async function () {
                let expectedCollateralValue = BigNumber.from(0);
                for (const collateralAssetInfo of this.collateralAssetInfos) {
                    expectedCollateralValue = expectedCollateralValue.add(
                        fixedPointMul(
                            fixedPointMul(toFixedPoint(this.initialDepositAmount), collateralAssetInfo.oraclePrice),
                            collateralAssetInfo.factor,
                        ),
                    );
                }

                const collateralValue = await this.kresko.getAccountCollateralValue(this.userOne.address);
                expect(collateralValue.rawValue).to.equal(expectedCollateralValue);
            });

            it("returns 0 if the user has not deposited any collateral", async function () {
                const collateralValue = await this.kresko.getAccountCollateralValue(this.userTwo.address);
                expect(collateralValue.rawValue).to.equal(BigNumber.from(0));
            });
        });
    });

    describe("Kresko Assets", function () {
        async function deployAndAddKreskoAsset(
            this: any,
            name: string,
            symbol: string,
            kFactor: BigNumber,
            oracleAddress: string,
        ) {
            const kreskoAssetFactory = await hre.ethers.getContractFactory("KreskoAsset");
            const kreskoAsset = <KreskoAsset>await (
                await hre.upgrades.deployProxy(
                    kreskoAssetFactory,
                    [name, symbol, this.signers.admin.address, this.kresko.address],
                    {
                        unsafeAllow: ["constructor"],
                    },
                )
            ).deployed();
            await this.kresko.addKreskoAsset(kreskoAsset.address, symbol, kFactor, oracleAddress);
            return kreskoAsset;
        }

        beforeEach(async function () {
            this.deployAndAddKreskoAsset = deployAndAddKreskoAsset.bind(this);

            const kreskoAssetInfo = await addNewKreskoAssetWithOraclePrice(this.kresko, NAME_ONE, SYMBOL_ONE, 1, 1);
            this.deployedAssetAddress = kreskoAssetInfo.kreskoAsset.address;
        });

        describe("#addKreskoAsset", function () {
            it("should allow owner to add new kresko assets and emit event KreskoAssetAdded", async function () {
                const deployedKreskoAsset = await this.deployAndAddKreskoAsset(NAME_TWO, SYMBOL_TWO, ONE, ADDRESS_TWO);
                const kreskoAssetInfo = await this.kresko.kreskoAssets(deployedKreskoAsset.address);
                expect(kreskoAssetInfo.kFactor.rawValue).to.equal(ONE.toString());
                expect(kreskoAssetInfo.oracle).to.equal(ADDRESS_TWO);
            });

            it("should not allow adding kresko asset that does not have Kresko as operator", async function () {
                const kreskoAssetFactory = await hre.ethers.getContractFactory("KreskoAsset");
                const kreskoAsset = <KreskoAsset>await (
                    await hre.upgrades.deployProxy(
                        kreskoAssetFactory,
                        ["TEST", "TEST2", this.signers.admin.address, this.userTwo.address],
                        {
                            unsafeAllow: ["constructor"],
                        },
                    )
                ).deployed();

                await expect(
                    this.kresko.addKreskoAsset(kreskoAsset.address, "TEST2", ONE, ADDRESS_TWO),
                ).to.be.revertedWith("KR: !assetOperator");
            });

            it("should not allow kresko assets that have the same symbol as an existing kresko asset", async function () {
                await expect(this.kresko.addKreskoAsset(ADDRESS_ONE, SYMBOL_ONE, ONE, ADDRESS_TWO)).to.be.revertedWith(
                    "KR: symbolExists",
                );
            });

            it("should not allow kresko assets with invalid asset symbol", async function () {
                await expect(this.kresko.addKreskoAsset(ADDRESS_ONE, "", ONE, ADDRESS_TWO)).to.be.revertedWith(
                    "KR: !string",
                );
            });

            it("should not allow kresko assets with an invalid k factor", async function () {
                await expect(
                    this.kresko.addKreskoAsset(ADDRESS_ONE, SYMBOL_TWO, ONE.sub(1), ADDRESS_TWO),
                ).to.be.revertedWith("KR: kFactor < 1FP");
            });

            it("should not allow kresko assets with an invalid oracle address", async function () {
                await expect(this.kresko.addKreskoAsset(ADDRESS_ONE, SYMBOL_TWO, ONE, ADDRESS_ZERO)).to.be.revertedWith(
                    "KR: !oracleAddr",
                );
            });

            it("should not allow non-owner to add assets", async function () {
                await expect(
                    this.kresko.connect(this.userOne).addKreskoAsset(ADDRESS_ONE, SYMBOL_TWO, ONE, ADDRESS_TWO),
                ).to.be.revertedWith("Ownable: caller is not the owner");
            });
        });

        describe("#updateKreskoAssetFactor", function () {
            it("should allow owner to update factor", async function () {
                await this.kresko.connect(this.signers.admin).updateKreskoAssetFactor(this.deployedAssetAddress, ONE);

                const asset = await this.kresko.kreskoAssets(this.deployedAssetAddress);
                expect(asset.kFactor.rawValue).to.equal(ONE.toString());
            });

            it("should emit KreskoAssetKFactorUpdated event", async function () {
                const receipt = await this.kresko
                    .connect(this.signers.admin)
                    .updateKreskoAssetFactor(this.deployedAssetAddress, ONE);

                const event = (await extractEventFromTxReceipt(receipt, "KreskoAssetKFactorUpdated"))![0].args!;
                expect(event.kreskoAsset).to.equal(this.deployedAssetAddress);
                expect(event.kFactor).to.equal(ONE);
            });

            it("should not allow a kresko asset's k-factor to be less than 1", async function () {
                await expect(
                    this.kresko.updateKreskoAssetFactor(this.deployedAssetAddress, ONE.sub(1)),
                ).to.be.revertedWith("KR: kFactor < 1FP");
            });

            it("should not allow non-owner to update kresko asset's k-factor", async function () {
                await expect(
                    this.kresko
                        .connect(this.userOne)
                        .updateKreskoAssetFactor(this.deployedAssetAddress, ZERO_POINT_FIVE),
                ).to.be.revertedWith("Ownable: caller is not the owner");
            });
        });

        describe("#updateKreskoAssetMintable", function () {
            it("should allow owner to update the mintable property", async function () {
                // Expect mintable to be true first
                expect((await this.kresko.kreskoAssets(this.deployedAssetAddress)).mintable).to.equal(true);
                // Set it to false
                await this.kresko
                    .connect(this.signers.admin)
                    .updateKreskoAssetMintable(this.deployedAssetAddress, false);
                // Expect mintable to be false now
                expect((await this.kresko.kreskoAssets(this.deployedAssetAddress)).mintable).to.equal(false);
                // Set it to true
                await this.kresko
                    .connect(this.signers.admin)
                    .updateKreskoAssetMintable(this.deployedAssetAddress, true);
                // Expect mintable to be true now
                expect((await this.kresko.kreskoAssets(this.deployedAssetAddress)).mintable).to.equal(true);
            });

            it("should emit KreskoAssetMintableUpdated event", async function () {
                const receipt = await this.kresko
                    .connect(this.signers.admin)
                    .updateKreskoAssetMintable(this.deployedAssetAddress, false);
                const event = (await extractEventFromTxReceipt(receipt, "KreskoAssetMintableUpdated"))![0].args!;
                expect(event.kreskoAsset).to.equal(this.deployedAssetAddress);
                expect(event.mintable).to.equal(false);
            });

            it("should not allow non-owner to update the mintable property", async function () {
                await expect(
                    this.kresko.connect(this.userOne).updateKreskoAssetMintable(this.deployedAssetAddress, false),
                ).to.be.revertedWith("Ownable: caller is not the owner");
            });
        });

        describe("#updateKreskoAssetOracle", function () {
            it("should allow owner to update oracle address", async function () {
                await this.kresko
                    .connect(this.signers.admin)
                    .updateKreskoAssetOracle(this.deployedAssetAddress, ADDRESS_TWO);

                const asset = await this.kresko.kreskoAssets(this.deployedAssetAddress);
                expect(asset.oracle).to.equal(ADDRESS_TWO);
            });

            it("should emit KreskoAssetOracleUpdated event", async function () {
                const receipt = await this.kresko
                    .connect(this.signers.admin)
                    .updateKreskoAssetOracle(this.deployedAssetAddress, ADDRESS_TWO);

                const event = (await extractEventFromTxReceipt(receipt, "KreskoAssetOracleUpdated"))![0].args!;
                expect(event.kreskoAsset).to.equal(this.deployedAssetAddress);
                expect(event.oracle).to.equal(ADDRESS_TWO);
            });

            it("should not allow a kresko asset's oracle address to be the zero address", async function () {
                await expect(
                    this.kresko.updateKreskoAssetOracle(this.deployedAssetAddress, ADDRESS_ZERO),
                ).to.be.revertedWith("KR: !oracleAddr");
            });

            it("should not allow non-owner to update kresko asset's oracle", async function () {
                await expect(
                    this.kresko.connect(this.userOne).updateKreskoAssetOracle(this.deployedAssetAddress, ADDRESS_TWO),
                ).to.be.revertedWith("Ownable: caller is not the owner");
            });
        });
    });

    describe("Kresko asset minting and burning", function () {
        beforeEach(async function () {
            // Deploy Kresko assets, adding them to the whitelist
            this.kreskoAssetInfos = await Promise.all([
                addNewKreskoAssetWithOraclePrice(this.kresko, NAME_ONE, SYMBOL_ONE, 1, 5), // kFactor = 1, price = $5.00
                addNewKreskoAssetWithOraclePrice(this.kresko, NAME_TWO, SYMBOL_TWO, 1.1, 500), // kFactor = 1.1, price = $500
            ]);

            // Deploy and whitelist collateral assets
            this.collateralAssetInfo = await deployAndWhitelistCollateralAsset(this.kresko, 0.8, 123.45, 18);
            // Give userOne a balance of 1000 for the collateral asset.
            this.initialUserCollateralBalance = parseEther("1000");
            await this.collateralAssetInfo.collateralAsset.setBalanceOf(
                this.userOne.address,
                this.initialUserCollateralBalance,
            );
            // userOne deposits 100 of the collateral asset.
            // This gives an account collateral value of:
            // 100 * 0.8 * 123.45 = 9,876
            this.collateralDepositAmount = parseEther("100");
            await this.kresko
                .connect(this.userOne)
                .depositCollateral(this.collateralAssetInfo.collateralAsset.address, this.collateralDepositAmount);
        });

        describe("#mintKreskoAsset", function () {
            it("should allow users to mint whitelisted Kresko assets backed by collateral", async function () {
                const kreskoAsset = this.kreskoAssetInfos[0].kreskoAsset;
                const kreskoAssetAddress = kreskoAsset.address;

                // Initially the Kresko asset's total supply should be 0
                const kreskoAssetTotalSupplyBefore = await kreskoAsset.totalSupply();
                expect(kreskoAssetTotalSupplyBefore).to.equal(0);

                // Initially, the array of the user's minted kresko assets should be empty.
                const mintedKreskoAssetsBefore = await this.kresko.getMintedKreskoAssets(this.userOne.address);
                expect(mintedKreskoAssetsBefore).to.deep.equal([]);

                // Mint Kresko asset
                const mintAmount = 500;
                await this.kresko.connect(this.userOne).mintKreskoAsset(kreskoAssetAddress, mintAmount);

                // Confirm the array of the user's minted Kresko assets has been pushed to.
                const mintedKreskoAssetsAfter = await this.kresko.getMintedKreskoAssets(this.userOne.address);
                expect(mintedKreskoAssetsAfter).to.deep.equal([kreskoAssetAddress]);

                // Confirm the amount minted is recorded for the user.
                const amountMinted = await this.kresko.kreskoAssetDebt(this.userOne.address, kreskoAssetAddress);
                expect(amountMinted).to.equal(mintAmount);

                // Confirm the Kresko Asset as been minted to the user from Kresko.sol
                const userBalance = await kreskoAsset.balanceOf(this.userOne.address);
                expect(userBalance).to.equal(mintAmount);

                // Confirm that the Kresko asset's total supply increased as expected
                const kreskoAssetTotalSupplyAfter = await kreskoAsset.totalSupply();
                expect(kreskoAssetTotalSupplyAfter).to.equal(kreskoAssetTotalSupplyBefore.add(mintAmount));
            });

            it("should allow successive, valid mints of the same Kresko asset", async function () {
                const kreskoAsset = this.kreskoAssetInfos[0].kreskoAsset;
                const kreskoAssetAddress = kreskoAsset.address;

                // Initially the Kresko asset's total supply should be 0
                const kreskoAssetTotalSupplyInitial = await kreskoAsset.totalSupply();
                expect(kreskoAssetTotalSupplyInitial).to.equal(0);

                // Initially, the array of the user's minted kresko assets should be empty.
                const mintedKreskoAssetsInitial = await this.kresko.getMintedKreskoAssets(this.userOne.address);
                expect(mintedKreskoAssetsInitial).to.deep.equal([]);

                // Mint Kresko asset
                const firstMintAmount = 50;
                await this.kresko.connect(this.userOne).mintKreskoAsset(kreskoAssetAddress, firstMintAmount);

                // Confirm the array of the user's minted Kresko assets has been pushed to.
                const mintedKreskoAssetsAfter = await this.kresko.getMintedKreskoAssets(this.userOne.address);
                expect(mintedKreskoAssetsAfter).to.deep.equal([kreskoAssetAddress]);

                // Confirm the amount minted is recorded for the user.
                const amountMintedAfter = await this.kresko.kreskoAssetDebt(this.userOne.address, kreskoAssetAddress);
                expect(amountMintedAfter).to.equal(firstMintAmount);

                // Confirm the Kresko Asset as been minted to the user from Kresko.sol
                const userBalanceAfter = await kreskoAsset.balanceOf(this.userOne.address);
                expect(userBalanceAfter).to.equal(amountMintedAfter);

                // Confirm that the Kresko asset's total supply increased as expected
                const kreskoAssetTotalSupplyAfter = await kreskoAsset.totalSupply();
                expect(kreskoAssetTotalSupplyAfter).to.equal(kreskoAssetTotalSupplyInitial.add(firstMintAmount));

                // ------------------------ Second mint ------------------------
                // Mint Kresko asset
                const secondMintAmount = 70;
                await this.kresko.connect(this.userOne).mintKreskoAsset(kreskoAssetAddress, secondMintAmount);

                // Confirm the array of the user's minted Kresko assets is unchanged
                const mintedKreskoAssetsFinal = await this.kresko.getMintedKreskoAssets(this.userOne.address);
                expect(mintedKreskoAssetsFinal).to.deep.equal([kreskoAssetAddress]);

                // Confirm the second mint amount is recorded for the user
                const amountMintedFinal = await this.kresko.kreskoAssetDebt(this.userOne.address, kreskoAssetAddress);
                expect(amountMintedFinal).to.equal(firstMintAmount + secondMintAmount);

                // Confirm the Kresko Asset as been minted to the user from Kresko.sol
                const userBalanceFinal = await kreskoAsset.balanceOf(this.userOne.address);
                expect(userBalanceFinal).to.equal(amountMintedFinal);

                // Confirm that the Kresko asset's total supply increased as expected
                const kreskoAssetTotalSupplyFinal = await kreskoAsset.totalSupply();
                expect(kreskoAssetTotalSupplyFinal).to.equal(kreskoAssetTotalSupplyAfter.add(secondMintAmount));
            });

            it("should allow users to mint multiple different Kresko assets", async function () {
                const firstKreskoAsset = this.kreskoAssetInfos[0].kreskoAsset;
                const firstKreskoAssetAddress = firstKreskoAsset.address;

                // Initially the Kresko asset's total supply should be 0
                const kreskoAssetTotalSupplyInitial = await firstKreskoAsset.totalSupply();
                expect(kreskoAssetTotalSupplyInitial).to.equal(0);

                // Initially, the array of the user's minted kresko assets should be empty.
                const mintedKreskoAssetsInitial = await this.kresko.getMintedKreskoAssets(this.userOne.address);
                expect(mintedKreskoAssetsInitial).to.deep.equal([]);

                // Mint Kresko asset
                const firstMintAmount = 10;
                await this.kresko.connect(this.userOne).mintKreskoAsset(firstKreskoAssetAddress, firstMintAmount);

                // Confirm the array of the user's minted Kresko assets has been pushed to.
                const mintedKreskoAssetsAfter = await this.kresko.getMintedKreskoAssets(this.userOne.address);
                expect(mintedKreskoAssetsAfter).to.deep.equal([firstKreskoAssetAddress]);

                // Confirm the amount minted is recorded for the user.
                const amountMintedAfter = await this.kresko.kreskoAssetDebt(
                    this.userOne.address,
                    firstKreskoAssetAddress,
                );
                expect(amountMintedAfter).to.equal(firstMintAmount);

                // Confirm the Kresko Asset as been minted to the user from Kresko.sol
                const userBalanceAfter = await firstKreskoAsset.balanceOf(this.userOne.address);
                expect(userBalanceAfter).to.equal(amountMintedAfter);

                // Confirm that the Kresko asset's total supply increased as expected
                const kreskoAssetTotalSupplyAfter = await firstKreskoAsset.totalSupply();
                expect(kreskoAssetTotalSupplyAfter).to.equal(kreskoAssetTotalSupplyInitial.add(firstMintAmount));

                // ------------------------ Second mint ------------------------
                const secondKreskoAsset = this.kreskoAssetInfos[1].kreskoAsset;
                const secondKreskoAssetAddress = secondKreskoAsset.address;

                // Mint Kresko asset
                const secondMintAmount = 1;
                await this.kresko.connect(this.userOne).mintKreskoAsset(secondKreskoAssetAddress, secondMintAmount);

                // Confirm that the second address has been pushed to the array of the user's minted Kresko assets
                const mintedKreskoAssetsFinal = await this.kresko.getMintedKreskoAssets(this.userOne.address);
                expect(mintedKreskoAssetsFinal).to.deep.equal([firstKreskoAssetAddress, secondKreskoAssetAddress]);

                // Confirm the second mint amount is recorded for the user
                const amountMintedAssetTwo = await this.kresko.kreskoAssetDebt(
                    this.userOne.address,
                    secondKreskoAssetAddress,
                );
                expect(amountMintedAssetTwo).to.equal(secondMintAmount);

                // Confirm the Kresko Asset as been minted to the user from Kresko.sol
                const userBalanceFinal = await secondKreskoAsset.balanceOf(this.userOne.address);
                expect(userBalanceFinal).to.equal(amountMintedAssetTwo);

                // Confirm that the Kresko asset's total supply increased as expected
                const secondKreskoAssetTotalSupply = await secondKreskoAsset.totalSupply();
                expect(secondKreskoAssetTotalSupply).to.equal(secondMintAmount);
            });

            it("should emit KreskoAssetMinted event", async function () {
                const kreskoAssetAddress = this.kreskoAssetInfos[0].kreskoAsset.address;
                const mintAmount = 500;
                const receipt = await this.kresko.connect(this.userOne).mintKreskoAsset(kreskoAssetAddress, mintAmount);

                const event = (await extractEventFromTxReceipt(receipt, "KreskoAssetMinted"))![0].args!;
                expect(event.account).to.equal(this.userOne.address);
                expect(event.kreskoAsset).to.equal(kreskoAssetAddress);
                expect(event.amount).to.equal(mintAmount);
            });

            it("should not allow users to mint non-whitelisted Kresko assets", async function () {
                // Attempt to mint a non-deployed, non-whitelisted Kresko asset
                await expect(this.kresko.connect(this.userOne).mintKreskoAsset(ADDRESS_TWO, 5)).to.be.revertedWith(
                    "KR: !krAssetExist",
                );
            });

            it("should not allow users to mint Kresko assets over their collateralization ratio limit", async function () {
                // The account collateral value is 9,876
                // Attempt to mint an amount that would put the account's min collateral value
                // above that.
                // Minting 1335 of the krAsset at index 0 will give a min collateral
                // value of 1335 * 1 * 5 * 1.5 = 10,012.5
                const mintAmount = parseEther("1335");
                await expect(
                    this.kresko
                        .connect(this.userOne)
                        .mintKreskoAsset(this.kreskoAssetInfos[0].kreskoAsset.address, mintAmount),
                ).to.be.revertedWith("KR: insufficientCollateral");
            });
        });

        describe("#burnKreskoAsset", function () {
            beforeEach(async function () {
                // Mint Kresko asset
                this.mintAmount = toFixedPoint(500);
                await this.kresko
                    .connect(this.userOne)
                    .mintKreskoAsset(this.kreskoAssetInfos[0].kreskoAsset.address, this.mintAmount);

                // Approve tokens to Kresko contract in advance of burning
                await this.kreskoAssetInfos[0].kreskoAsset
                    .connect(this.userOne)
                    .approve(this.kresko.address, this.mintAmount);
            });

            it("should allow users to burn some of their Kresko asset balances", async function () {
                const kreskoAsset = this.kreskoAssetInfos[0].kreskoAsset;
                const kreskoAssetAddress = kreskoAsset.address;

                const kreskoAssetTotalSupplyBefore = await kreskoAsset.totalSupply();

                // Burn Kresko asset
                const burnAmount = toFixedPoint(200);
                const kreskoAssetIndex = 0;
                await this.kresko
                    .connect(this.userOne)
                    .burnKreskoAsset(kreskoAssetAddress, burnAmount, kreskoAssetIndex);

                // Confirm the user no long holds the burned Kresko asset amount
                const userBalance = await kreskoAsset.balanceOf(this.userOne.address);
                expect(userBalance).to.equal(this.mintAmount.sub(burnAmount));

                // Confirm that the Kresko asset's total supply decreased as expected
                const kreskoAssetTotalSupplyAfter = await kreskoAsset.totalSupply();
                expect(kreskoAssetTotalSupplyAfter).to.equal(kreskoAssetTotalSupplyBefore.sub(burnAmount));

                // Confirm the array of the user's minted Kresko assets still contains the asset's address
                const mintedKreskoAssetsAfter = await this.kresko.getMintedKreskoAssets(this.userOne.address);
                expect(mintedKreskoAssetsAfter).to.deep.equal([kreskoAssetAddress]);

                // Confirm the user's minted kresko asset amount has been updated
                const userDebt = await this.kresko.kreskoAssetDebt(this.userOne.address, kreskoAssetAddress);
                expect(userDebt).to.equal(this.mintAmount.sub(burnAmount));
            });

            it("should allow users to burn their full balance of a Kresko asset", async function () {
                const kreskoAsset = this.kreskoAssetInfos[0].kreskoAsset;
                const kreskoAssetAddress = kreskoAsset.address;

                const kreskoAssetTotalSupplyBefore = await kreskoAsset.totalSupply();

                // Burn Kresko asset
                const kreskoAssetIndex = 0;
                await this.kresko
                    .connect(this.userOne)
                    .burnKreskoAsset(kreskoAssetAddress, this.mintAmount, kreskoAssetIndex);

                // Confirm the user no long holds the burned Kresko asset amount
                const userBalance = await kreskoAsset.balanceOf(this.userOne.address);
                expect(userBalance).to.equal(0);

                // Confirm that the Kresko asset's total supply decreased as expected
                const kreskoAssetTotalSupplyAfter = await kreskoAsset.totalSupply();
                expect(kreskoAssetTotalSupplyAfter).to.equal(kreskoAssetTotalSupplyBefore.sub(this.mintAmount));

                // Confirm the array of the user's minted Kresko assets no longer contains the asset's address
                const mintedKreskoAssetsAfter = await this.kresko.getMintedKreskoAssets(this.userOne.address);
                expect(mintedKreskoAssetsAfter).to.deep.equal([]);

                // Confirm the user's minted kresko asset amount has been updated
                const userDebt = await this.kresko.kreskoAssetDebt(this.userOne.address, kreskoAssetAddress);
                expect(userDebt).to.equal(0);
            });

            it("should emit KreskoAssetBurned event", async function () {
                const kreskoAssetAddress = this.kreskoAssetInfos[0].kreskoAsset.address;
                const kreskoAssetIndex = 0;
                const receipt = await this.kresko
                    .connect(this.userOne)
                    .burnKreskoAsset(kreskoAssetAddress, this.mintAmount, kreskoAssetIndex);

                const event = (await extractEventFromTxReceipt(receipt, "KreskoAssetBurned"))![0].args!;
                expect(event.account).to.equal(this.userOne.address);
                expect(event.kreskoAsset).to.equal(kreskoAssetAddress);
                expect(event.amount).to.equal(this.mintAmount);
            });

            it("should not allow users to burn an amount of 0", async function () {
                const kreskoAssetAddress = this.kreskoAssetInfos[0].kreskoAsset.address;
                const kreskoAssetIndex = 0;

                await expect(
                    this.kresko.connect(this.userOne).burnKreskoAsset(kreskoAssetAddress, 0, kreskoAssetIndex),
                ).to.be.revertedWith("KR: 0-burn");
            });

            it("should not allow users to burn more kresko assets than they hold as debt", async function () {
                const kreskoAssetAddress = this.kreskoAssetInfos[0].kreskoAsset.address;
                const kreskoAssetIndex = 0;
                const burnAmount = this.mintAmount.add(1);

                await expect(
                    this.kresko.connect(this.userOne).burnKreskoAsset(kreskoAssetAddress, burnAmount, kreskoAssetIndex),
                ).to.be.revertedWith("KR: amount > debt");
            });

            it("should allow users to burn Kresko assets without giving token approval to Kresko.sol contract", async function () {
                const secondMintAmount = 1;
                const burnAmount = this.mintAmount.add(secondMintAmount);
                const kreskoAssetAddress = this.kreskoAssetInfos[0].kreskoAsset.address;

                await this.kresko.connect(this.userOne).mintKreskoAsset(kreskoAssetAddress, secondMintAmount);

                const kreskoAssetIndex = 0;

                const receipt = await this.kresko
                    .connect(this.userOne)
                    .burnKreskoAsset(kreskoAssetAddress, burnAmount, kreskoAssetIndex);

                const event = (await extractEventFromTxReceipt(receipt, "KreskoAssetBurned"))![0].args!;
                expect(event.account).to.equal(this.userOne.address);
                expect(event.kreskoAsset).to.equal(kreskoAssetAddress);
                expect(event.amount).to.equal(burnAmount);
            });

            describe("Protocol burn fee", async function () {
                const singleFeePaymentTest = async function (this: any, collateralAssetInfo: any) {
                    const kreskoAssetIndex = 0;
                    const kreskoAssetInfo = this.kreskoAssetInfos[kreskoAssetIndex];

                    const burnAmount = toFixedPoint(200);
                    const burnValue = fixedPointMul(kreskoAssetInfo.oraclePrice, burnAmount);

                    const expectedFeeValue = fixedPointMul(burnValue, BURN_FEE);
                    let expectedCollateralFeeAmount = collateralAssetInfo.fromFixedPoint(
                        fixedPointDiv(expectedFeeValue, collateralAssetInfo.oraclePrice),
                    );

                    // Get the balances prior to the fee being charged.
                    const kreskoCollateralAssetBalanceBefore = await collateralAssetInfo.collateralAsset.balanceOf(
                        this.kresko.address,
                    );
                    const feeRecipientCollateralAssetBalanceBefore =
                        await collateralAssetInfo.collateralAsset.balanceOf(FEE_RECIPIENT_ADDRESS);

                    const burnReceipt = await this.kresko
                        .connect(this.userOne)
                        .burnKreskoAsset(kreskoAssetInfo.kreskoAsset.address, burnAmount, kreskoAssetIndex);

                    // Get the balances after the fees have been charged.
                    const kreskoCollateralAssetBalanceAfter = await collateralAssetInfo.collateralAsset.balanceOf(
                        this.kresko.address,
                    );
                    const feeRecipientCollateralAssetBalanceAfter = await collateralAssetInfo.collateralAsset.balanceOf(
                        FEE_RECIPIENT_ADDRESS,
                    );

                    // Ensure the amount gained / lost by the kresko contract and the fee recipient are as expected.
                    const feeRecipientBalanceIncrease = feeRecipientCollateralAssetBalanceAfter.sub(
                        feeRecipientCollateralAssetBalanceBefore,
                    );
                    expect(kreskoCollateralAssetBalanceBefore.sub(kreskoCollateralAssetBalanceAfter)).to.equal(
                        feeRecipientBalanceIncrease,
                    );
                    expect(feeRecipientBalanceIncrease).to.equal(expectedCollateralFeeAmount);

                    // Ensure the emitted event is as expected.
                    const events = await extractEventFromTxReceipt(burnReceipt, "BurnFeePaid");
                    expect(events!.length).to.equal(1);
                    const eventArgs = events![0].args!;
                    expect(eventArgs.account).to.equal(this.userOne.address);
                    expect(eventArgs.paymentCollateralAsset).to.equal(collateralAssetInfo.collateralAsset.address);
                    expect(eventArgs.paymentAmount).to.equal(expectedCollateralFeeAmount);
                    expect(eventArgs.paymentValue).to.equal(expectedFeeValue);
                };

                const atypicalCollateralDecimalsTest = async function (this: any, decimals: number) {
                    const collateralAssetInfo = await deployAndWhitelistCollateralAsset(this.kresko, 0.8, 10, decimals);
                    // Give userOne a balance for the collateral asset.
                    await collateralAssetInfo.collateralAsset.setBalanceOf(
                        this.userOne.address,
                        collateralAssetInfo.fromDecimal(1000),
                    );
                    await this.kresko
                        .connect(this.userOne)
                        .depositCollateral(
                            collateralAssetInfo.collateralAsset.address,
                            collateralAssetInfo.fromDecimal(100),
                        );

                    await singleFeePaymentTest.bind(this)(collateralAssetInfo);
                };

                it("should charge the protocol burn fee with a single collateral asset if the deposit amount is sufficient and emit BurnFeePaid event", async function () {
                    await singleFeePaymentTest.bind(this)(this.collateralAssetInfo);
                });

                it("should charge the protocol burn fee across multiple collateral assets if needed", async function () {
                    const price = 10;
                    // Deploy and whitelist collateral assets
                    const collateralAssetInfos = await Promise.all([
                        deployAndWhitelistCollateralAsset(this.kresko, 0.8, price, 18),
                        deployAndWhitelistCollateralAsset(this.kresko, 0.8, price, 18),
                    ]);

                    const smallDepositAmount = parseEther("0.1");
                    const smallDepositValue = smallDepositAmount.mul(price);

                    // Deposit a small amount of the new collateralAssetInfos.
                    for (const collateralAssetInfo of collateralAssetInfos) {
                        // Give userOne a balance for the collateral asset.
                        await collateralAssetInfo.collateralAsset.setBalanceOf(
                            this.userOne.address,
                            this.initialUserCollateralBalance,
                        );

                        await this.kresko
                            .connect(this.userOne)
                            .depositCollateral(collateralAssetInfo.collateralAsset.address, smallDepositAmount);
                    }

                    const allCollateralAssetInfos = [this.collateralAssetInfo, ...collateralAssetInfos];

                    // Now test:

                    const kreskoAssetIndex = 0;
                    const kreskoAssetInfo = this.kreskoAssetInfos[kreskoAssetIndex];

                    const burnAmount = toFixedPoint(200);
                    const burnValue = fixedPointMul(kreskoAssetInfo.oraclePrice, burnAmount);
                    const expectedFeeValue = fixedPointMul(burnValue, BURN_FEE);

                    const getCollateralAssetBalances = () =>
                        Promise.all(
                            allCollateralAssetInfos.map(async info => ({
                                kreskoBalance: await info.collateralAsset.balanceOf(this.kresko.address),
                                feeRecipientBalance: await info.collateralAsset.balanceOf(FEE_RECIPIENT_ADDRESS),
                            })),
                        );

                    // Get the balances prior to the fee being charged.
                    const collateralAssetBalancesBefore = await getCollateralAssetBalances();

                    const burnReceipt = await this.kresko
                        .connect(this.userOne)
                        .burnKreskoAsset(kreskoAssetInfo.kreskoAsset.address, burnAmount, kreskoAssetIndex);

                    // Get the balances after the fee has been charged.
                    const collateralAssetBalancesAfter = await getCollateralAssetBalances();

                    const events = await extractEventFromTxReceipt(burnReceipt, "BurnFeePaid");

                    // Burn fees are charged against collateral assets in reverse order of the user's
                    // deposited collateral assets array. In other words, collateral assets will be tried
                    // in order of the most recently deposited for the first time -> oldest.
                    // We expect 3 BurnFeePaid events because the first 2 collateral deposits have a value
                    // of $1 and will be taken in their entirety, and the remainder of the fee will be taken
                    // from the large deposit amount of the the very first collateral asset.
                    expect(events!.length).to.equal(3);

                    const expectFeePaid = (
                        eventArgs: Result,
                        collateralAssetInfoIndex: number,
                        paymentAmount: BigNumber,
                        paymentValue: BigNumber,
                    ) => {
                        // Ensure the amount gained / lost by the kresko contract and the fee recipient are as expected.
                        const feeRecipientBalanceBefore =
                            collateralAssetBalancesBefore[collateralAssetInfoIndex].feeRecipientBalance;
                        const kreskoBalanceBefore =
                            collateralAssetBalancesBefore[collateralAssetInfoIndex].kreskoBalance;
                        const feeRecipientBalanceAfter =
                            collateralAssetBalancesAfter[collateralAssetInfoIndex].feeRecipientBalance;
                        const kreskoBalanceAfter = collateralAssetBalancesAfter[collateralAssetInfoIndex].kreskoBalance;

                        const feeRecipientBalanceIncrease = feeRecipientBalanceAfter.sub(feeRecipientBalanceBefore);
                        expect(kreskoBalanceBefore.sub(kreskoBalanceAfter)).to.equal(feeRecipientBalanceIncrease);
                        expect(feeRecipientBalanceIncrease).to.equal(paymentAmount);

                        expect(eventArgs.account).to.equal(this.userOne.address);
                        expect(eventArgs.paymentCollateralAsset).to.equal(
                            allCollateralAssetInfos[collateralAssetInfoIndex].collateralAsset.address,
                        );
                        expect(eventArgs.paymentAmount).to.equal(paymentAmount);
                        expect(eventArgs.paymentValue).to.equal(paymentValue);
                    };

                    // Small deposit of the most recently deposited collateral asset
                    expectFeePaid(events![0].args!, 2, smallDepositAmount, smallDepositValue);

                    // Small deposit of the second most recently deposited collateral asset
                    expectFeePaid(events![1].args!, 1, smallDepositAmount, smallDepositValue);

                    // The remainder from the initial large deposit
                    const expectedPaymentValue = expectedFeeValue.sub(smallDepositValue.mul(2));
                    const expectedPaymentAmount = fixedPointDiv(
                        expectedPaymentValue,
                        this.collateralAssetInfo.oraclePrice,
                    );
                    expectFeePaid(events![2].args!, 0, expectedPaymentAmount, expectedPaymentValue);
                });

                it("should charge fees as expected against collateral assets with decimals < 18", async function () {
                    await atypicalCollateralDecimalsTest.bind(this)(8);
                });

                it("should charge fees as expected against collateral assets with decimals > 18", async function () {
                    await atypicalCollateralDecimalsTest.bind(this)(24);
                });
            });
        });
    });

    describe("Global variables", function () {
        describe("#updateMinimumCollateralizationRatio", function () {
            const validMinimumCollateralizationRatio = toFixedPoint(1.51); // 151%
            const invalidMinimumCollateralizationRatio = toFixedPoint(0.99); // 99%

            it("should allow the owner to set the minimum collateralization ratio", async function () {
                expect(await this.kresko.minimumCollateralizationRatio()).to.equal(MINIMUM_COLLATERALIZATION_RATIO);

                await this.kresko
                    .connect(this.signers.admin)
                    .updateMinimumCollateralizationRatio(validMinimumCollateralizationRatio);

                expect(await this.kresko.minimumCollateralizationRatio()).to.equal(validMinimumCollateralizationRatio);
            });

            it("should emit MinimumCollateralizationRatioUpdated event", async function () {
                const receipt = await this.kresko
                    .connect(this.signers.admin)
                    .updateMinimumCollateralizationRatio(validMinimumCollateralizationRatio);

                const event = (await extractEventFromTxReceipt(receipt, "MinimumCollateralizationRatioUpdated"))![0]
                    .args!;
                expect(event.minimumCollateralizationRatio).to.equal(validMinimumCollateralizationRatio);
            });

            it("should not allow the minimum collateralization ratio to be below MIN_MINIMUM_COLLATERALIZATION_RATIO", async function () {
                await expect(
                    this.kresko
                        .connect(this.signers.admin)
                        .updateMinimumCollateralizationRatio(invalidMinimumCollateralizationRatio),
                ).to.be.revertedWith("KR: minCollateralRatio < min");
            });

            it("should not allow minimum collateralization ratio to be set by non-owner", async function () {
                await expect(
                    this.kresko
                        .connect(this.userOne)
                        .updateMinimumCollateralizationRatio(validMinimumCollateralizationRatio),
                ).to.be.revertedWith("Ownable: caller is not the owner");
            });
        });

        describe("#updateBurnFee", function () {
            const validNewBurnFee = toFixedPoint(0.042);
            it("should allow the owner to update the burn fee", async function () {
                // Ensure it has the expected initial value
                expect(await this.kresko.burnFee()).to.equal(BURN_FEE);

                await this.kresko.connect(this.signers.admin).updateBurnFee(validNewBurnFee);

                expect(await this.kresko.burnFee()).to.equal(validNewBurnFee);
            });

            it("should emit BurnFeeUpdated event", async function () {
                const receipt = await this.kresko.connect(this.signers.admin).updateBurnFee(validNewBurnFee);

                const event = (await extractEventFromTxReceipt(receipt, "BurnFeeUpdated"))![0].args!;
                expect(event.burnFee).to.equal(validNewBurnFee);
            });

            it("should not allow the burn fee to exceed MAX_BURN_FEE", async function () {
                const newBurnFee = (await this.kresko.MAX_BURN_FEE()).add(1);
                await expect(this.kresko.connect(this.signers.admin).updateBurnFee(newBurnFee)).to.be.revertedWith(
                    "KR: burnFee > max",
                );
            });

            it("should not allow the burn fee to be updated by non-owner", async function () {
                await expect(this.kresko.connect(this.userOne).updateBurnFee(validNewBurnFee)).to.be.revertedWith(
                    "Ownable: caller is not the owner",
                );
            });
        });

        describe("#updateFeeRecipient", function () {
            const validFeeRecipient = "0xF00D000000000000000000000000000000000000";
            it("should allow the owner to update the fee recipient", async function () {
                // Ensure it has the expected initial value
                expect(await this.kresko.feeRecipient()).to.equal(FEE_RECIPIENT_ADDRESS);

                await this.kresko.connect(this.signers.admin).updateFeeRecipient(validFeeRecipient);

                expect(await this.kresko.feeRecipient()).to.equal(validFeeRecipient);
            });

            it("should emit UpdateFeeRecipient event", async function () {
                const receipt = await this.kresko.connect(this.signers.admin).updateFeeRecipient(validFeeRecipient);

                const event = (await extractEventFromTxReceipt(receipt, "FeeRecipientUpdated"))![0].args!;
                expect(event.feeRecipient).to.equal(validFeeRecipient);
            });

            it("should not allow the fee recipient to be the zero address", async function () {
                await expect(
                    this.kresko.connect(this.signers.admin).updateFeeRecipient(ADDRESS_ZERO),
                ).to.be.revertedWith("KR: !feeRecipient");
            });

            it("should not allow the fee recipient to be updated by non-owner", async function () {
                await expect(
                    this.kresko.connect(this.userOne).updateFeeRecipient(validFeeRecipient),
                ).to.be.revertedWith("Ownable: caller is not the owner");
            });
        });

        describe("#updateCloseFactor", function () {
            const validCloseFactor = toFixedPoint(0.25);
            it("should allow the owner to update the close factor", async function () {
                // Ensure it has the expected initial value
                expect(await this.kresko.closeFactor()).to.equal(CLOSE_FACTOR);

                await this.kresko.connect(this.signers.admin).updateCloseFactor(validCloseFactor);

                expect(await this.kresko.closeFactor()).to.equal(validCloseFactor);
            });

            it("should emit CloseFactorUpdated event", async function () {
                const receipt = await this.kresko.connect(this.signers.admin).updateCloseFactor(validCloseFactor);

                const event = (await extractEventFromTxReceipt(receipt, "CloseFactorUpdated"))![0].args!;
                expect(event.closeFactor).to.equal(validCloseFactor);
            });

            it("should not allow the close factor fee to be less than the MIN_CLOSE_FACTOR", async function () {
                const newCloseFactor = (await this.kresko.MIN_CLOSE_FACTOR()).sub(1);
                await expect(
                    this.kresko.connect(this.signers.admin).updateCloseFactor(newCloseFactor),
                ).to.be.revertedWith("KR: closeFactor < min");
            });

            it("should not allow the close factor fee to exceed MAX_CLOSE_FACTOR", async function () {
                const newCloseFactor = (await this.kresko.MAX_CLOSE_FACTOR()).add(1);
                await expect(
                    this.kresko.connect(this.signers.admin).updateCloseFactor(newCloseFactor),
                ).to.be.revertedWith("KR: closeFactor > max");
            });

            it("should not allow the close factor to be updated by non-owner", async function () {
                await expect(this.kresko.connect(this.userOne).updateCloseFactor(validCloseFactor)).to.be.revertedWith(
                    "Ownable: caller is not the owner",
                );
            });
        });

        describe("#updateLiquidationIncentive", function () {
            const validLiquidationIncentiveMultiplier = toFixedPoint(1.15);
            it("should allow the owner to update the liquidation incentive", async function () {
                // Ensure it has the expected initial value
                expect(await this.kresko.liquidationIncentiveMultiplier()).to.equal(LIQUIDATION_INCENTIVE);

                await this.kresko
                    .connect(this.signers.admin)
                    .updateLiquidationIncentiveMultiplier(validLiquidationIncentiveMultiplier);

                expect(await this.kresko.liquidationIncentiveMultiplier()).to.equal(
                    validLiquidationIncentiveMultiplier,
                );
            });

            it("should emit LiquidationIncentiveMultiplierUpdated event", async function () {
                const receipt = await this.kresko
                    .connect(this.signers.admin)
                    .updateLiquidationIncentiveMultiplier(validLiquidationIncentiveMultiplier);

                const event = (await extractEventFromTxReceipt(receipt, "LiquidationIncentiveMultiplierUpdated"))![0]
                    .args!;

                expect(event.liquidationIncentiveMultiplier).to.equal(validLiquidationIncentiveMultiplier);
            });

            it("should not allow the liquidation incentive to be less than the MIN_LIQUIDATION_INCENTIVE_MULTIPLIER", async function () {
                const newLiquidationIncentiveMultiplier = (
                    await this.kresko.MIN_LIQUIDATION_INCENTIVE_MULTIPLIER()
                ).sub(1);
                await expect(
                    this.kresko
                        .connect(this.signers.admin)
                        .updateLiquidationIncentiveMultiplier(newLiquidationIncentiveMultiplier),
                ).to.be.revertedWith("KR: liqIncentiveMulti < min");
            });

            it("should not allow the liquidation incentive multiplier to exceed MAX_LIQUIDATION_INCENTIVE_MULTIPLIER", async function () {
                const newLiquidationIncentiveMultiplier = (
                    await this.kresko.MAX_LIQUIDATION_INCENTIVE_MULTIPLIER()
                ).add(1);
                await expect(
                    this.kresko
                        .connect(this.signers.admin)
                        .updateLiquidationIncentiveMultiplier(newLiquidationIncentiveMultiplier),
                ).to.be.revertedWith("KR: liqIncentiveMulti > max");
            });

            it("should not allow the liquidation incentive multiplier to be updated by non-owner", async function () {
                await expect(
                    this.kresko
                        .connect(this.userOne)
                        .updateLiquidationIncentiveMultiplier(validLiquidationIncentiveMultiplier),
                ).to.be.revertedWith("Ownable: caller is not the owner");
            });
        });
    });

    describe("Liquidations", function () {
        beforeEach(async function () {
            // Deploy Kresko assets, adding them to the whitelist
            this.kreskoAssetInfo = await Promise.all([
                addNewKreskoAssetWithOraclePrice(this.kresko, NAME_ONE, SYMBOL_ONE, 1, 10), // kFactor = 1, price = $10.00
            ]);

            // Deploy and whitelist collateral assets
            this.collateralAssetInfos = await Promise.all([
                deployAndWhitelistCollateralAsset(this.kresko, 1, 20, 18), // factor = 1, price = $20.00
            ]);

            // Give userOne and userTwo a balance of 1000 for each collateral asset.
            const userAddresses = [this.userOne.address, this.userTwo.address];
            const initialUserCollateralBalance = parseEther("0.00001");
            for (const collateralAssetInfo of this.collateralAssetInfos) {
                for (const userAddress of userAddresses) {
                    await collateralAssetInfo.collateralAsset.setBalanceOf(userAddress, initialUserCollateralBalance);
                }
            }

            // userOne deposits 1000 of the collateral asset
            const collateralAsset = this.collateralAssetInfos[0].collateralAsset;
            const userOneDepositAmount = 1000; // 1000 * $20 = $20,000 in collateral value
            await this.kresko.connect(this.userOne).depositCollateral(collateralAsset.address, userOneDepositAmount);

            // userOne mints 1000 of the Kresko asset
            const kreskoAsset = this.kreskoAssetInfo[0].kreskoAsset;
            const useOneMintAmount = 1000; // 1000 * $10 = $10,000 in debt value
            await this.kresko.connect(this.userOne).mintKreskoAsset(kreskoAsset.address, useOneMintAmount);

            // userTwo deposits 10,000 of the collateral asset
            const userTwoDepositAmount = 10000; // 10,000 * $20 = $200,000 in collateral value
            await this.kresko.connect(this.userTwo).depositCollateral(collateralAsset.address, userTwoDepositAmount);

            // userTwo mints 1000 of the Kresko asset
            const userTwoMintAmount = 1000; // 1000 * $10 = $10,000 in debt value
            await this.kresko.connect(this.userTwo).mintKreskoAsset(kreskoAsset.address, userTwoMintAmount);
        });

        describe("#isAccountLiquidatable", function () {
            it("should identify accounts below their minimum collateralization ratio", async function () {
                // Initial debt value: (1000 * $10) = $10,000
                const kreskoAsset = this.kreskoAssetInfo[0].kreskoAsset;
                const userDebtAmount = await this.kresko.kreskoAssetDebt(this.userOne.address, kreskoAsset.address);
                const userDebtAmountInUSD = await this.kresko.getKrAssetValue(kreskoAsset.address, userDebtAmount);
                expect(userDebtAmountInUSD.rawValue).to.equal(10000);

                // Initial collateral value: (1000 * $20) = $20,000
                const initialUserCollateralAmountInUSD = await this.kresko.getAccountCollateralValue(
                    this.userOne.address,
                );
                expect(initialUserCollateralAmountInUSD.rawValue).to.equal(20000);

                // The account should be NOT liquidatable as collateral value ($20,000) >= min collateral value ($15,000)
                const initialCanLiquidate = await this.kresko.isAccountLiquidatable(this.userOne.address);
                expect(initialCanLiquidate).to.equal(false);

                // Change collateral asset's USD value from $20 to $11
                const oracle = this.collateralAssetInfos[0].oracle;
                const updatedCollateralPrice = 11;
                const fixedPointOraclePrice = toFixedPoint(updatedCollateralPrice);
                await oracle.transmit(fixedPointOraclePrice);

                // Updated collateral value: (1000 * $11) = $11,000
                const userCollateralAmountInUSD = await this.kresko.getAccountCollateralValue(this.userOne.address);
                expect(userCollateralAmountInUSD.rawValue).to.equal(11000);

                // The account should be liquidatable as collateral value ($10,000) < min collateral value ($15,000)
                const canLiquidate = await this.kresko.isAccountLiquidatable(this.userOne.address);
                expect(canLiquidate).to.equal(true);
            });
        });

        describe("#liquidate", function () {
            it("should allow unhealthy accounts to be liquidated", async function () {
                // Change collateral asset's USD value from $20 to $11
                const oracle = this.collateralAssetInfos[0].oracle;
                const updatedCollateralPrice = 11;
                const fixedPointOraclePrice = toFixedPoint(updatedCollateralPrice);
                await oracle.transmit(fixedPointOraclePrice);

                // Confirm we can liquidate this account
                const canLiquidate = await this.kresko.isAccountLiquidatable(this.userOne.address);
                expect(canLiquidate).to.equal(true);

                // Fetch userOne's debt and collateral balances prior to liquidation
                const collateralAsset = this.collateralAssetInfos[0].collateralAsset;
                const beforeUserOneCollateralAmount = await this.kresko.collateralDeposits(
                    this.userOne.address,
                    collateralAsset.address,
                );
                const kreskoAsset = this.kreskoAssetInfo[0].kreskoAsset;
                const beforeUserOneDebtAmount = await this.kresko.kreskoAssetDebt(
                    this.userOne.address,
                    kreskoAsset.address,
                );

                // Fetch userTwo's collateral and kresko asset balance
                const beforeUserTwoCollateralBalance = await collateralAsset.balanceOf(this.userTwo.address);
                const beforeUserTwoKreskoAssetBalance = await kreskoAsset.balanceOf(this.userTwo.address);

                // Fetch contract's collateral balance
                const beforeKreskoCollateralBalance = await collateralAsset.balanceOf(this.kresko.address);

                // Fetch the Kresko asset's total supply
                const beforeKreskoAssetTotalSupply = await kreskoAsset.totalSupply();

                // userTwo holds Kresko assets that can be used to repay userOne's loan
                const repayAmount = 100;
                const mintedKreskoAssetIndex = 0;
                const depositedCollateralAssetIndex = 0;
                await this.kresko
                    .connect(this.userTwo)
                    .liquidate(
                        this.userOne.address,
                        kreskoAsset.address,
                        repayAmount,
                        collateralAsset.address,
                        mintedKreskoAssetIndex,
                        depositedCollateralAssetIndex,
                        true,
                    );

                // Confirm that the liquidated user's debt amount has decreased by the repaid amount
                const afterUserOneDebtAmount = await this.kresko.kreskoAssetDebt(
                    this.userOne.address,
                    kreskoAsset.address,
                );
                expect(afterUserOneDebtAmount).to.equal(beforeUserOneDebtAmount - repayAmount);
                // Confirm that some of the liquidated user's collateral has been seized
                const afterUserOneCollateralAmount = await this.kresko.collateralDeposits(
                    this.userOne.address,
                    collateralAsset.address,
                );
                expect(Number(afterUserOneCollateralAmount)).to.be.lessThan(Number(beforeUserOneCollateralAmount));

                // Confirm that userTwo's kresko asset balance has decreased by the repaid amount
                const afterUserTwoKreskoAssetBalance = await kreskoAsset.balanceOf(this.userTwo.address);
                expect(afterUserTwoKreskoAssetBalance).to.equal(beforeUserTwoKreskoAssetBalance - repayAmount);

                // Confirm that userTwo has received some collateral from the contract
                const afterUserTwoCollateralBalance = await collateralAsset.balanceOf(this.userTwo.address);
                expect(Number(afterUserTwoCollateralBalance)).to.be.greaterThan(Number(beforeUserTwoCollateralBalance));

                // Confirm that Kresko contract's collateral balance has decreased.
                const afterKreskoCollateralBalance = await collateralAsset.balanceOf(this.kresko.address);
                expect(Number(afterKreskoCollateralBalance)).to.be.lessThan(Number(beforeKreskoCollateralBalance));

                // Confirm that Kresko asset's total supply has decreased.
                const afterKreskoAssetTotalSupply = await kreskoAsset.totalSupply();
                expect(afterKreskoAssetTotalSupply).to.equal(beforeKreskoAssetTotalSupply - repayAmount);
            });

            it("should emit LiquidationOccurred event", async function () {
                // Change collateral asset's USD value from $20 to $11
                const oracle = this.collateralAssetInfos[0].oracle;
                const updatedCollateralPrice = 11;
                const fixedPointOraclePrice = toFixedPoint(updatedCollateralPrice);
                await oracle.transmit(fixedPointOraclePrice);

                // Fetch user's debt amount prior to liquidation
                const kreskoAsset = this.kreskoAssetInfo[0].kreskoAsset;
                const beforeUserOneDebtAmount = await this.kresko.kreskoAssetDebt(
                    this.userOne.address,
                    kreskoAsset.address,
                );

                // Attempt liquidation
                const repayAmount = 100;  // userTwo holds Kresko assets that can be used to repay userOne's loan
                const collateralAsset = this.collateralAssetInfos[0].collateralAsset;
                const mintedKreskoAssetIndex = 0;
                const depositedCollateralAssetIndex = 0;
                const receipt = await this.kresko
                    .connect(this.userTwo)
                    .liquidate(
                        this.userOne.address,
                        kreskoAsset.address,
                        repayAmount,
                        collateralAsset.address,
                        mintedKreskoAssetIndex,
                        depositedCollateralAssetIndex,
                        true,
                    );

                const event = (await extractEventFromTxReceipt(receipt, "LiquidationOccurred"))![0].args!;
                expect(event.account).to.equal(this.userOne.address);
                expect(event.liquidator).to.equal(this.userTwo.address);
                expect(event.repayKreskoAsset).to.equal(kreskoAsset.address);
                expect(event.repayAmount).to.equal(repayAmount);
                expect(event.seizedCollateralAsset).to.equal(collateralAsset.address);

                // Seized amount is calculated internally on contract, here we're just doing a sanity max check
                const closeFactor = await this.kresko.closeFactor();
                const maxPossibleSeizedAmount = beforeUserOneDebtAmount * closeFactor;
                expect(Number(toFixedPoint(event.collateralSent))).to.be.lessThanOrEqual(maxPossibleSeizedAmount);
            });

            it("should send liquidator collateral profit and reduce debt accordingly _keepKrAssetDebt = false", async function () {
                await this.kresko.updateBurnFee(toFixedPoint(0.1)); // 10% BURN FEE
                const kreskoAsset = this.kreskoAssetInfo[0].kreskoAsset;

                const krAssetDebt = await this.kresko.kreskoAssetDebt(this.userTwo.address, kreskoAsset.address);

                // remove all debt
                await kreskoAsset.connect(this.userTwo).approve(this.kresko.address, ethers.constants.MaxUint256);
                await this.kresko.connect(this.userTwo).burnKreskoAsset(kreskoAsset.address, Number(krAssetDebt), 0);

                const liquidatorKrAssetValueBefore = Number(
                    await this.kresko.getAccountKrAssetValue(this.userTwo.address),
                );

                expect(liquidatorKrAssetValueBefore).to.equal(0);

                const userAddresses = [this.userOne.address, this.userTwo.address];
                const initialUserCollateralBalance = parseEther("10000");
                for (const collateralAssetInfo of this.collateralAssetInfos) {
                    for (const userAddress of userAddresses) {
                        await collateralAssetInfo.collateralAsset.setBalanceOf(
                            userAddress,
                            initialUserCollateralBalance,
                        );
                    }
                }

                // userOne deposits 1001e18 of the collateral asset
                const collateralAsset = this.collateralAssetInfos[0].collateralAsset;
                const userOneDepositAmount = parseEther("1000"); // 1000 * $20 = $20,000 in collateral value
                await this.kresko
                    .connect(this.userOne)
                    .depositCollateral(collateralAsset.address, userOneDepositAmount);

                // userOne mints 100 of the Kresko asset

                const useOneMintAmount = parseEther("1000"); // 1000 * $10 = $10,000 in debt value
                await this.kresko.connect(this.userOne).mintKreskoAsset(kreskoAsset.address, useOneMintAmount);

                // userTwo deposits 10,000 of the collateral asset
                const userTwoDepositAmount = parseEther("10000"); // 10,000 * $20 = $200,000 in collateral value
                await this.kresko
                    .connect(this.userTwo)
                    .depositCollateral(collateralAsset.address, userTwoDepositAmount);

                // userTwo mints 100 of the Kresko asset
                const userTwoMintAmount = parseEther("200"); // 200 * $10 = $2,000 in debt value
                await this.kresko.connect(this.userTwo).mintKreskoAsset(kreskoAsset.address, userTwoMintAmount);

                // Change collateral asset's USD value from $20 to $5
                const oracle = this.collateralAssetInfos[0].oracle;
                const updatedCollateralPrice = 5;
                const fixedPointOraclePrice = toFixedPoint(updatedCollateralPrice);
                await oracle.transmit(fixedPointOraclePrice);

                // Fetch user's debt amount prior to liquidation
                const userOneDebtAmountBeforeLiquidation = Number(
                    formatEther(await this.kresko.kreskoAssetDebt(this.userOne.address, kreskoAsset.address)),
                );

                // userTwo holds Kresko assets that can be used to repay userOne's underwater loan
                const repayAmount = parseEther("200");

                // Get liquidators krAssetDebt before liquidation
                const liquidatorKrAssetDebtBeforeLiquidation = fromBig(
                    await this.kresko.kreskoAssetDebt(this.userTwo.address, kreskoAsset.address),
                );

                // Check liquidators collateralTokens balance before liquidation
                const liquidatorBalanceInWalletBeforeLiquidation = fromBig(
                    await this.collateralAssetInfos[0].collateralAsset.balanceOf(this.userTwo.address),
                );

                // Liquidator has 0 collateral tokens in wallet before liquidation
                expect(liquidatorBalanceInWalletBeforeLiquidation).to.equal(0);

                // Liquidator has collateral deposit in the protocol
                const liquidatorBalanceInProtocolBeforeLiquidation = fromBig(
                    await this.kresko.collateralDeposits(
                        this.userTwo.address,
                        this.collateralAssetInfos[0].collateralAsset.address,
                    ),
                );

                expect(liquidatorBalanceInProtocolBeforeLiquidation).to.equal(fromBig(userTwoDepositAmount));

                // Get underwater users collateral deposits before liquidation
                const userOneCollateralDepositAmountBeforeLiquidation = fromBig(
                    await this.kresko.collateralDeposits(
                        this.userOne.address,
                        this.collateralAssetInfos[0].collateralAsset.address,
                    ),
                );

                const userOneKrAssetValueBeforeLiq = Number(
                    await this.kresko.getAccountKrAssetValue(this.userOne.address),
                );

                const liquidatorDebtBefore = Number(
                    formatEther(await this.kresko.kreskoAssetDebt(this.userTwo.address, kreskoAsset.address)),
                );

                // Liquidation
                const mintedKreskoAssetIndex = 0;
                const depositedCollateralAssetIndex = 0;
                const receipt = await this.kresko
                    .connect(this.userTwo)
                    .liquidate(
                        this.userOne.address,
                        kreskoAsset.address,
                        repayAmount,
                        collateralAsset.address,
                        mintedKreskoAssetIndex,
                        depositedCollateralAssetIndex,
                        false,
                    );

                const event = (await extractEventFromTxReceipt(receipt, "LiquidationOccurred"))![0].args!;
                expect(event.account).to.equal(this.userOne.address);
                expect(event.liquidator).to.equal(this.userTwo.address);
                expect(event.repayKreskoAsset).to.equal(kreskoAsset.address);
                expect(event.repayAmount).to.equal(repayAmount);
                expect(event.seizedCollateralAsset).to.equal(collateralAsset.address);
                expect(Number(event.collateralSent)).to.be.greaterThan(0);

                const liquidatorDebtAfter = fromBig(
                    await this.kresko.kreskoAssetDebt(this.userTwo.address, event.repayKreskoAsset),
                );

                expect(liquidatorDebtAfter).to.be.lessThan(liquidatorDebtBefore);

                const userOneDebtAmountAfterLiquidation = fromBig(
                    await this.kresko.kreskoAssetDebt(this.userOne.address, kreskoAsset.address),
                );

                const userOneKrAssetValueAfterLiq = Number(
                    await this.kresko.getAccountKrAssetValue(this.userOne.address),
                );

                const liquidatorKrAssetDebtAfterLiquidation = fromBig(
                    await this.kresko.kreskoAssetDebt(this.userTwo.address, kreskoAsset.address),
                );

                const userOneCollateralDepositAmountAfterLiquidation = fromBig(
                    await this.kresko.collateralDeposits(
                        this.userOne.address,
                        this.collateralAssetInfos[0].collateralAsset.address,
                    ),
                );

                const liquidatorCollateralBalanceInWalletAfterLiquidation = fromBig(
                    await this.collateralAssetInfos[0].collateralAsset.balanceOf(this.userTwo.address),
                );

                const liquidatorBalanceInProtocolAfterLiquidation = fromBig(
                    await this.kresko.collateralDeposits(
                        this.userTwo.address,
                        this.collateralAssetInfos[0].collateralAsset.address,
                    ),
                );

                // Liquidator collateral deposits in the protocol stay the same
                expect(liquidatorBalanceInProtocolAfterLiquidation).to.equal(
                    liquidatorBalanceInProtocolBeforeLiquidation,
                );

                // User one get his/hers collateral reduced
                expect(userOneCollateralDepositAmountAfterLiquidation).to.be.lessThan(
                    userOneCollateralDepositAmountBeforeLiquidation,
                );

                // User one get his/hers debt reduced
                expect(userOneDebtAmountAfterLiquidation).to.be.lessThan(userOneDebtAmountBeforeLiquidation);

                // User one get his/hers krAsset value reduced
                expect(userOneKrAssetValueAfterLiq).to.be.lessThan(userOneKrAssetValueBeforeLiq);

                // Liquidator does not retain the debt that was being used to pay for useOnes underwater position
                expect(liquidatorKrAssetDebtBeforeLiquidation - fromBig(repayAmount)).to.be.equal(
                    liquidatorKrAssetDebtAfterLiquidation,
                );

                // Liquidator gets pure profit in the wallet
                expect(liquidatorBalanceInWalletBeforeLiquidation).to.be.lessThan(
                    liquidatorCollateralBalanceInWalletAfterLiquidation,
                );

                const liquidatorProfit =
                    liquidatorCollateralBalanceInWalletAfterLiquidation - liquidatorBalanceInWalletBeforeLiquidation;

                const feeRecipientBalance = fromBig(await collateralAsset.balanceOf(FEE_RECIPIENT_ADDRESS));

                // Protocol should receive 10% (MAX_BURN_FEE) from the liquidation
                expect(feeRecipientBalance).to.equal(liquidatorProfit);

                // Shouldn't be able to liquidate a healthy position anymore
                await expect(
                    this.kresko
                        .connect(this.userTwo)
                        .liquidate(
                            this.userOne.address,
                            kreskoAsset.address,
                            repayAmount,
                            collateralAsset.address,
                            mintedKreskoAssetIndex,
                            depositedCollateralAssetIndex,
                            false,
                        ),
                ).to.be.reverted;
            });
            it("should send the liquidator whole collateral and keep debt position when _keepKrAssetDebt = true", async function () {
                await this.kresko.updateBurnFee(toFixedPoint(0.1)); // 10%

                const userAddresses = [this.userOne.address, this.userTwo.address];
                const initialUserCollateralBalance = parseEther("10000");
                for (const collateralAssetInfo of this.collateralAssetInfos) {
                    for (const userAddress of userAddresses) {
                        await collateralAssetInfo.collateralAsset.setBalanceOf(
                            userAddress,
                            initialUserCollateralBalance,
                        );
                    }
                }

                // userOne deposits 1001e18 of the collateral asset
                const collateralAsset = this.collateralAssetInfos[0].collateralAsset;
                const userOneDepositAmount = parseEther("1000"); // 1000 * $20 = $20,000 in collateral value
                await this.kresko
                    .connect(this.userOne)
                    .depositCollateral(collateralAsset.address, userOneDepositAmount);

                // userOne mints 100 of the Kresko asset
                const kreskoAsset = this.kreskoAssetInfo[0].kreskoAsset;
                const useOneMintAmount = parseEther("1000"); // 1000 * $10 = $10,000 in debt value
                await this.kresko.connect(this.userOne).mintKreskoAsset(kreskoAsset.address, useOneMintAmount);

                // userTwo deposits 10,000 of the collateral asset
                const userTwoDepositAmount = parseEther("10000"); // 10,000 * $20 = $200,000 in collateral value
                await this.kresko
                    .connect(this.userTwo)
                    .depositCollateral(collateralAsset.address, userTwoDepositAmount);

                // userTwo mints 100 of the Kresko asset
                const userTwoMintAmount = parseEther("500"); // 500 * $10 = $5,000 in debt value
                await this.kresko.connect(this.userTwo).mintKreskoAsset(kreskoAsset.address, userTwoMintAmount);

                // Change collateral asset's USD value from $20 to $5
                const oracle = this.collateralAssetInfos[0].oracle;
                const updatedCollateralPrice = 5;
                const fixedPointOraclePrice = toFixedPoint(updatedCollateralPrice);
                await oracle.transmit(fixedPointOraclePrice);

                // Fetch user's debt amount prior to liquidation
                const userOneDebtAmountBeforeLiquidation = Number(
                    formatEther(await this.kresko.kreskoAssetDebt(this.userOne.address, kreskoAsset.address)),
                );

                // userTwo holds Kresko assets that can be used to repay userOne's underwater loan
                const repayAmount = parseEther("200");

                // Get liquidators krAssetDebt before liquidation
                const liquidatorKrAssetDebtBeforeLiquidation = fromBig(
                    await this.kresko.kreskoAssetDebt(this.userTwo.address, kreskoAsset.address),
                );

                // Check liquidators collateralTokens balance before liquidation
                const liquidatorBalanceInWalletBeforeLiquidation = fromBig(
                    await this.collateralAssetInfos[0].collateralAsset.balanceOf(this.userTwo.address),
                );

                // Liquidator has 0 collateral tokens in wallet before liquidation
                expect(liquidatorBalanceInWalletBeforeLiquidation).to.equal(0);

                // Liquidator has collateral deposit in the protocol
                const liquidatorBalanceInProtocolBeforeLiquidation = fromBig(
                    await this.kresko.collateralDeposits(
                        this.userTwo.address,
                        this.collateralAssetInfos[0].collateralAsset.address,
                    ),
                );

                expect(liquidatorBalanceInProtocolBeforeLiquidation).to.equal(fromBig(userTwoDepositAmount));

                // Get underwater users collateral deposits before liquidation
                const userOneCollateralDepositAmountBeforeLiquidation = fromBig(
                    await this.kresko.collateralDeposits(
                        this.userOne.address,
                        this.collateralAssetInfos[0].collateralAsset.address,
                    ),
                );

                const userOneKrAssetValueBeforeLiq = Number(
                    await this.kresko.getAccountKrAssetValue(this.userOne.address),
                );

                const liquidatorDebtBefore = Number(
                    formatEther(await this.kresko.kreskoAssetDebt(this.userTwo.address, kreskoAsset.address)),
                );

                // Liquidation
                const mintedKreskoAssetIndex = 0;
                const depositedCollateralAssetIndex = 0;
                const receipt = await this.kresko
                    .connect(this.userTwo)
                    .liquidate(
                        this.userOne.address,
                        kreskoAsset.address,
                        repayAmount,
                        collateralAsset.address,
                        mintedKreskoAssetIndex,
                        depositedCollateralAssetIndex,
                        true,
                    );

                const event = (await extractEventFromTxReceipt(receipt, "LiquidationOccurred"))![0].args!;
                expect(event.account).to.equal(this.userOne.address);
                expect(event.liquidator).to.equal(this.userTwo.address);
                expect(event.repayKreskoAsset).to.equal(kreskoAsset.address);
                expect(event.repayAmount).to.equal(repayAmount);
                expect(event.seizedCollateralAsset).to.equal(collateralAsset.address);
                expect(Number(event.collateralSent)).to.be.greaterThan(0);

                const liquidatorDebtAfter = fromBig(
                    await this.kresko.kreskoAssetDebt(this.userTwo.address, event.repayKreskoAsset),
                );

                expect(liquidatorDebtAfter).to.be.equal(liquidatorDebtBefore);

                const userOneDebtAmountAfterLiquidation = fromBig(
                    await this.kresko.kreskoAssetDebt(this.userOne.address, kreskoAsset.address),
                );

                const userOneKrAssetValueAfterLiq = Number(
                    await this.kresko.getAccountKrAssetValue(this.userOne.address),
                );

                const liquidatorKrAssetDebtAfterLiquidation = fromBig(
                    await this.kresko.kreskoAssetDebt(this.userTwo.address, kreskoAsset.address),
                );

                const userOneCollateralDepositAmountAfterLiquidation = fromBig(
                    await this.kresko.collateralDeposits(
                        this.userOne.address,
                        this.collateralAssetInfos[0].collateralAsset.address,
                    ),
                );

                const liquidatorCollateralBalanceInWalletAfterLiquidation = fromBig(
                    await this.collateralAssetInfos[0].collateralAsset.balanceOf(this.userTwo.address),
                );

                const liquidatorBalanceInProtocolAfterLiquidation = fromBig(
                    await this.kresko.collateralDeposits(
                        this.userTwo.address,
                        this.collateralAssetInfos[0].collateralAsset.address,
                    ),
                );

                // Liquidator collateral deposits in the protocol stay the same
                expect(liquidatorBalanceInProtocolAfterLiquidation).to.equal(
                    liquidatorBalanceInProtocolBeforeLiquidation,
                );

                // User one get his/hers collateral reduced
                expect(userOneCollateralDepositAmountAfterLiquidation).to.be.lessThan(
                    userOneCollateralDepositAmountBeforeLiquidation,
                );

                // User one get his/hers debt reduced
                expect(userOneDebtAmountAfterLiquidation).to.be.lessThan(userOneDebtAmountBeforeLiquidation);

                // User one get his/hers krAsset value reduced
                expect(userOneKrAssetValueAfterLiq).to.be.lessThan(userOneKrAssetValueBeforeLiq);

                // Liquidator retains the debt that was being used to pay for useOnes underwater position
                expect(liquidatorKrAssetDebtBeforeLiquidation).to.be.equal(liquidatorKrAssetDebtAfterLiquidation);

                const feeRecipientBalance = fromBig(await collateralAsset.balanceOf(FEE_RECIPIENT_ADDRESS));
                // Liquidator gets whole collateral - burnfee in his/hers wallet
                expect(liquidatorCollateralBalanceInWalletAfterLiquidation).to.be.equal(fromBig(event.collateralSent));

                const userOneCollateralLost =
                    userOneCollateralDepositAmountBeforeLiquidation - userOneCollateralDepositAmountAfterLiquidation;

                const liquidatorSeizedTotal =
                    liquidatorCollateralBalanceInWalletAfterLiquidation - liquidatorBalanceInWalletBeforeLiquidation;

                // Protocol should receive 10% (MAX_BURN_FEE) from the liquidation
                expect(liquidatorSeizedTotal).to.equal(userOneCollateralLost - feeRecipientBalance);

                // Shouldn't be able to liquidate a healthy position anymore
                await expect(
                    this.kresko
                        .connect(this.userTwo)
                        .liquidate(
                            this.userOne.address,
                            kreskoAsset.address,
                            repayAmount,
                            collateralAsset.address,
                            mintedKreskoAssetIndex,
                            depositedCollateralAssetIndex,
                            false,
                        ),
                ).to.be.reverted;
            });

            it("should allow liquidations without liquidator approval of Kresko assets to Kresko.sol contract", async function () {
                // Change collateral asset's USD value from $20 to $11
                const updatedCollateralPrice = 11;
                const fixedPointOraclePrice = toFixedPoint(updatedCollateralPrice);
                await this.collateralAssetInfos[0].oracle.setValue(fixedPointOraclePrice);

                const kreskoAsset = this.kreskoAssetInfo[0].kreskoAsset;
                const collateralAsset = this.collateralAssetInfos[0].collateralAsset;

                // Check that liquidator's token approval to Kresko.sol contract is 0
                expect(await kreskoAsset.allowance(this.userTwo.address, this.kresko.address)).to.equal(0);

                // Liquidation should succeed despite lack of token approval
                const repayAmount = 100;
                const mintedKreskoAssetIndex = 0;
                const depositedCollateralAssetIndex = 0;
                const receipt = await this.kresko
                    .connect(this.userTwo)
                    .liquidate(
                        this.userOne.address,
                        kreskoAsset.address,
                        repayAmount,
                        collateralAsset.address,
                        mintedKreskoAssetIndex,
                        depositedCollateralAssetIndex,
                        true,
                    );

                const event = (await extractEventFromTxReceipt(receipt, "LiquidationOccurred"))![0].args!;
                expect(event.account).to.equal(this.userOne.address);
                expect(event.liquidator).to.equal(this.userTwo.address);
                expect(event.repayKreskoAsset).to.equal(kreskoAsset.address);
                expect(event.repayAmount).to.equal(repayAmount);
                expect(event.seizedCollateralAsset).to.equal(collateralAsset.address);

                // Confirm that liquidator's token approval is still 0
                expect(await kreskoAsset.allowance(this.userTwo.address, this.kresko.address)).to.equal(0);
            });

            it("should not change liquidator's existing token approvals during a successful liquidation", async function () {
                // Change collateral asset's USD value from $20 to $11
                const updatedCollateralPrice = 11;
                const fixedPointOraclePrice = toFixedPoint(updatedCollateralPrice);
                await this.collateralAssetInfos[0].oracle.setValue(fixedPointOraclePrice);

                const kreskoAsset = this.kreskoAssetInfo[0].kreskoAsset;
                const collateralAsset = this.collateralAssetInfos[0].collateralAsset;

                // Liquidator increases contract's token approval
                const repayAmount = 100;
                await kreskoAsset
                    .connect(this.userTwo)
                    .approve(this.kresko.address, repayAmount);
                expect(await kreskoAsset.allowance(this.userTwo.address, this.kresko.address)).to.equal(repayAmount);

                const mintedKreskoAssetIndex = 0;
                const depositedCollateralAssetIndex = 0;
                const receipt = await this.kresko
                    .connect(this.userTwo)
                    .liquidate(
                        this.userOne.address,
                        kreskoAsset.address,
                        repayAmount,
                        collateralAsset.address,
                        mintedKreskoAssetIndex,
                        depositedCollateralAssetIndex,
                        true,
                    );

                const event = (await extractEventFromTxReceipt(receipt, "LiquidationOccurred"))![0].args!;
                expect(event.account).to.equal(this.userOne.address);
                expect(event.liquidator).to.equal(this.userTwo.address);
                expect(event.repayKreskoAsset).to.equal(kreskoAsset.address);
                expect(event.repayAmount).to.equal(repayAmount);
                expect(event.seizedCollateralAsset).to.equal(collateralAsset.address);

                // Confirm that liquidator's token approval is unchanged
                expect(await kreskoAsset.allowance(this.userTwo.address, this.kresko.address)).to.equal(repayAmount);
            });

            it("should not allow the liquidations of healthy accounts", async function () {
                const repayAmount = 100;
                const mintedKreskoAssetIndex = 0;
                const depositedCollateralAssetIndex = 0;
                await expect(
                    this.kresko
                        .connect(this.userTwo)
                        .liquidate(
                            this.userOne.address,
                            this.kreskoAssetInfo[0].kreskoAsset.address,
                            repayAmount,
                            this.collateralAssetInfos[0].collateralAsset.address,
                            mintedKreskoAssetIndex,
                            depositedCollateralAssetIndex,
                            false,
                        ),
                ).to.be.revertedWith("KR: !accountLiquidatable");
            });

            it("should not allow liquidations if repayment amount is 0", async function () {
                // Change collateral asset's USD value from $20 to $11
                const updatedCollateralPrice = 11;
                const fixedPointOraclePrice = toFixedPoint(updatedCollateralPrice);
                await this.collateralAssetInfos[0].oracle.transmit(fixedPointOraclePrice);

                // userTwo holds Kresko assets that can be used to repay userOne's loan
                const repayAmount = 0;
                const mintedKreskoAssetIndex = 0;
                const depositedCollateralAssetIndex = 0;
                await expect(
                    this.kresko
                        .connect(this.userTwo)
                        .liquidate(
                            this.userOne.address,
                            this.kreskoAssetInfo[0].kreskoAsset.address,
                            repayAmount,
                            this.collateralAssetInfos[0].collateralAsset.address,
                            mintedKreskoAssetIndex,
                            depositedCollateralAssetIndex,
                            true,
                        ),
                ).to.be.revertedWith("KR: 0-repay");
            });

            it("should not allow liquidations if the repayment amount is over the max repay amount", async function () {
                // Change collateral asset's USD value from $20 to $11
                const updatedCollateralPrice = 11;
                const fixedPointOraclePrice = toFixedPoint(updatedCollateralPrice);
                await this.collateralAssetInfos[0].oracle.transmit(fixedPointOraclePrice);

                // userTwo holds Kresko assets that can be used to repay userOne's loan
                const repayAmount = 1000;
                const mintedKreskoAssetIndex = 0;
                const depositedCollateralAssetIndex = 0;
                await expect(
                    this.kresko
                        .connect(this.userTwo)
                        .liquidate(
                            this.userOne.address,
                            this.kreskoAssetInfo[0].kreskoAsset.address,
                            repayAmount,
                            this.collateralAssetInfos[0].collateralAsset.address,
                            mintedKreskoAssetIndex,
                            depositedCollateralAssetIndex,
                            false,
                        ),
                ).to.be.revertedWith("KR: repay > max");
            });
<<<<<<< HEAD

            it("should not allow liquidations if liquidator hasn't approved Kresko assets to the contract", async function () {
                // Change collateral asset's USD value from $20 to $11
                const updatedCollateralPrice = 11;
                const fixedPointOraclePrice = toFixedPoint(updatedCollateralPrice);
                await this.collateralAssetInfos[0].oracle.transmit(fixedPointOraclePrice);

                const repayAmount = 100;

                const mintedKreskoAssetIndex = 0;
                const depositedCollateralAssetIndex = 0;
                await expect(
                    this.kresko
                        .connect(this.userTwo)
                        .liquidate(
                            this.userOne.address,
                            this.kreskoAssetInfo[0].kreskoAsset.address,
                            repayAmount,
                            this.collateralAssetInfos[0].collateralAsset.address,
                            mintedKreskoAssetIndex,
                            depositedCollateralAssetIndex,
                            true,
                        ),
                ).to.be.revertedWith("ERC20: burn amount exceeds allowance");
            });
=======
>>>>>>> afc3c12f
        });
    });
});<|MERGE_RESOLUTION|>--- conflicted
+++ resolved
@@ -61,9 +61,11 @@
     const signerAddress = await kresko.signer.getAddress();
     const description = "TEST/USD";
     const fluxPriceFeedArtifact: Artifact = await hre.artifacts.readArtifact("FluxPriceFeed");
-    const oracle = <FluxPriceFeed>await deployContract(kresko.signer, fluxPriceFeedArtifact, [signerAddress, decimals, description]);
+    const oracle = <FluxPriceFeed>(
+        await deployContract(kresko.signer, fluxPriceFeedArtifact, [signerAddress, decimals, description])
+    );
     const fixedPointOraclePrice = toFixedPoint(oraclePrice);
-    await oracle.transmit(fixedPointOraclePrice)
+    await oracle.transmit(fixedPointOraclePrice);
 
     const fixedPointCollateralFactor = toFixedPoint(collateralFactor);
     await kresko.addCollateralAsset(
@@ -104,9 +106,11 @@
     const decimals = 8;
     const description = symbol.concat("/USD");
     const fluxPriceFeedArtifact: Artifact = await hre.artifacts.readArtifact("FluxPriceFeed");
-    const oracle = <FluxPriceFeed>await deployContract(kresko.signer, fluxPriceFeedArtifact, [signerAddress, decimals, description]);
+    const oracle = <FluxPriceFeed>(
+        await deployContract(kresko.signer, fluxPriceFeedArtifact, [signerAddress, decimals, description])
+    );
     const fixedPointOraclePrice = toFixedPoint(oraclePrice);
-    await oracle.transmit(fixedPointOraclePrice)
+    await oracle.transmit(fixedPointOraclePrice);
 
     const fixedPointKFactor = toFixedPoint(kFactor);
     const kreskoAssetFactory = await hre.ethers.getContractFactory("KreskoAsset");
@@ -2077,7 +2081,7 @@
                 );
 
                 // Attempt liquidation
-                const repayAmount = 100;  // userTwo holds Kresko assets that can be used to repay userOne's loan
+                const repayAmount = 100; // userTwo holds Kresko assets that can be used to repay userOne's loan
                 const collateralAsset = this.collateralAssetInfos[0].collateralAsset;
                 const mintedKreskoAssetIndex = 0;
                 const depositedCollateralAssetIndex = 0;
@@ -2562,9 +2566,7 @@
 
                 // Liquidator increases contract's token approval
                 const repayAmount = 100;
-                await kreskoAsset
-                    .connect(this.userTwo)
-                    .approve(this.kresko.address, repayAmount);
+                await kreskoAsset.connect(this.userTwo).approve(this.kresko.address, repayAmount);
                 expect(await kreskoAsset.allowance(this.userTwo.address, this.kresko.address)).to.equal(repayAmount);
 
                 const mintedKreskoAssetIndex = 0;
@@ -2660,34 +2662,6 @@
                         ),
                 ).to.be.revertedWith("KR: repay > max");
             });
-<<<<<<< HEAD
-
-            it("should not allow liquidations if liquidator hasn't approved Kresko assets to the contract", async function () {
-                // Change collateral asset's USD value from $20 to $11
-                const updatedCollateralPrice = 11;
-                const fixedPointOraclePrice = toFixedPoint(updatedCollateralPrice);
-                await this.collateralAssetInfos[0].oracle.transmit(fixedPointOraclePrice);
-
-                const repayAmount = 100;
-
-                const mintedKreskoAssetIndex = 0;
-                const depositedCollateralAssetIndex = 0;
-                await expect(
-                    this.kresko
-                        .connect(this.userTwo)
-                        .liquidate(
-                            this.userOne.address,
-                            this.kreskoAssetInfo[0].kreskoAsset.address,
-                            repayAmount,
-                            this.collateralAssetInfos[0].collateralAsset.address,
-                            mintedKreskoAssetIndex,
-                            depositedCollateralAssetIndex,
-                            true,
-                        ),
-                ).to.be.revertedWith("ERC20: burn amount exceeds allowance");
-            });
-=======
->>>>>>> afc3c12f
         });
     });
 });