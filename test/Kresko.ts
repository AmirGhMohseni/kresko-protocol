import hre from "hardhat";
import { Artifact } from "hardhat/types";
import { SignerWithAddress } from "@nomiclabs/hardhat-ethers/dist/src/signer-with-address";
import { expect } from "chai";
import { BigNumber, Contract, ContractTransaction } from "ethers";

import { toFixedPoint, fixedPointDiv, fixedPointMul } from "../utils/fixed-point";
import { extractEventFromTxReceipt } from "../utils/events";

import { BasicOracle } from "../typechain/BasicOracle";
import { Kresko } from "../typechain/Kresko";
import { MockToken } from "../typechain/MockToken";
import { Signers } from "../types";
import { Result } from "@ethersproject/abi";

const ADDRESS_ZERO = hre.ethers.constants.AddressZero;
const ADDRESS_ONE = "0x0000000000000000000000000000000000000001";
const ADDRESS_TWO = "0x0000000000000000000000000000000000000002";
const SYMBOL_ONE = "ONE";
const SYMBOL_TWO = "TWO";
const NAME_ONE = "One Kresko Asset";
const NAME_TWO = "Two Kresko Asset";
const BURN_FEE = toFixedPoint(0.01); // 1%
const COLLATERALIZATION_RATIO: number = 150;
const FEE_RECIPIENT_ADDRESS = "0x0000000000000000000000000000000000000FEE";

const { parseEther } = hre.ethers.utils;
const { deployContract } = hre.waffle;

const ONE = toFixedPoint(1);
const ZERO_POINT_FIVE = toFixedPoint(0.5);

async function deployAndWhitelistCollateralAsset(
    kresko: Contract,
    collateralFactor: number,
    oraclePrice: number,
    decimals: number,
) {
    const mockTokenArtifact: Artifact = await hre.artifacts.readArtifact("MockToken");
    const collateralAsset = <MockToken>await deployContract(kresko.signer, mockTokenArtifact, [decimals]);

    const signerAddress = await kresko.signer.getAddress();
    const basicOracleArtifact: Artifact = await hre.artifacts.readArtifact("BasicOracle");
    const oracle = <BasicOracle>await deployContract(kresko.signer, basicOracleArtifact, [signerAddress]);
    const fixedPointOraclePrice = toFixedPoint(oraclePrice);
    await oracle.setValue(fixedPointOraclePrice);

    const fixedPointCollateralFactor = toFixedPoint(collateralFactor);
    await kresko.addCollateralAsset(collateralAsset.address, fixedPointCollateralFactor, oracle.address);

    return {
        collateralAsset,
        oracle,
        factor: fixedPointCollateralFactor,
        oraclePrice: fixedPointOraclePrice,
        decimals,
        fromDecimal: (decimalValue: any) => toFixedPoint(decimalValue, decimals),
    };
}

async function addNewKreskoAsset(kresko: Contract, name: string, symbol: string, kFactor: number, oraclePrice: number) {
    const signerAddress = await kresko.signer.getAddress();
    const basicOracleArtifact: Artifact = await hre.artifacts.readArtifact("BasicOracle");
    const oracle = <BasicOracle>await deployContract(kresko.signer, basicOracleArtifact, [signerAddress]);
    const fixedPointOraclePrice = toFixedPoint(oraclePrice);
    await oracle.setValue(fixedPointOraclePrice);

    const fixedPointKFactor = toFixedPoint(kFactor);
    const tx: ContractTransaction = await kresko.addKreskoAsset(name, symbol, fixedPointKFactor, oracle.address);

    let events: any = await extractEventFromTxReceipt(tx, "AddKreskoAsset");
    const krAssetAddress = events[0].args.assetAddress;
    const KreskoAssetContract = await hre.ethers.getContractFactory("KreskoAsset");
    const kreskoAsset = await KreskoAssetContract.attach(krAssetAddress);
    return {
        kreskoAsset,
        oracle,
        oraclePrice: fixedPointOraclePrice,
        kFactor: fixedPointKFactor,
    };
}

describe("Kresko", function () {
    beforeEach(async function () {
        this.signers = {} as Signers;

        const signers: SignerWithAddress[] = await hre.ethers.getSigners();
        this.signers.admin = signers[0];
        this.userOne = signers[1];
        this.userTwo = signers[2];

        const kreskoArtifact: Artifact = await hre.artifacts.readArtifact("Kresko");
        this.kresko = <Kresko>(
            await deployContract(this.signers.admin, kreskoArtifact, [
                COLLATERALIZATION_RATIO,
                BURN_FEE,
                FEE_RECIPIENT_ADDRESS,
            ])
        );
    });

    describe("Collateral Assets", function () {
        beforeEach(async function () {
            this.collateralAssetInfo = await deployAndWhitelistCollateralAsset(this.kresko, 0.8, 123.45, 18);
        });

        it("Cannot add collateral assets more than once", async function () {
            await expect(
                this.kresko.addCollateralAsset(this.collateralAssetInfo.collateralAsset.address, ONE, ADDRESS_ONE),
            ).to.be.revertedWith("ASSET_EXISTS");
        });

        describe("Cannot add collateral assets with invalid parameters", function () {
            it("invalid asset address", async function () {
                await expect(this.kresko.addCollateralAsset(ADDRESS_ZERO, ONE, ADDRESS_ONE)).to.be.revertedWith(
                    "ZERO_ADDRESS",
                );
            });
            it("invalid factor", async function () {
                await expect(this.kresko.addCollateralAsset(ADDRESS_TWO, ONE.add(1), ADDRESS_ONE)).to.be.revertedWith(
                    "INVALID_FACTOR",
                );
            });
            it("invalid oracle address", async function () {
                await expect(this.kresko.addCollateralAsset(ADDRESS_TWO, ONE, ADDRESS_ZERO)).to.be.revertedWith(
                    "ZERO_ADDRESS",
                );
            });
        });

        describe("Cannot update collateral assets with invalid parameters", function () {
            it("reverts when setting the collateral factor to greater than 1", async function () {
                await expect(
                    this.kresko.updateCollateralFactor(this.collateralAssetInfo.collateralAsset.address, ONE.add(1)),
                ).to.be.revertedWith("INVALID_FACTOR");
            });
            it("reverts when setting the oracle address to the zero address", async function () {
                await expect(
                    this.kresko.updateCollateralOracle(this.collateralAssetInfo.collateralAsset.address, ADDRESS_ZERO),
                ).to.be.revertedWith("ZERO_ADDRESS");
            });
        });

        it("should allow owner to add assets", async function () {
            const collateralAssetInfo = await deployAndWhitelistCollateralAsset(this.kresko, 0.8, 123.45, 18);

            const asset = await this.kresko.collateralAssets(collateralAssetInfo.collateralAsset.address);
            expect(asset.factor.rawValue).to.equal(collateralAssetInfo.factor);
            expect(asset.oracle).to.equal(collateralAssetInfo.oracle.address);
            expect(asset.exists).to.be.true;
        });

        it("should allow owner to update factor", async function () {
            const collateralAssetAddress = this.collateralAssetInfo.collateralAsset.address;
            await this.kresko.updateCollateralFactor(collateralAssetAddress, ZERO_POINT_FIVE);

            const asset = await this.kresko.collateralAssets(collateralAssetAddress);
            expect(asset.factor.rawValue).to.equal(ZERO_POINT_FIVE);
        });

        it("should allow owner to update oracle address", async function () {
            const collateralAssetAddress = this.collateralAssetInfo.collateralAsset.address;
            await this.kresko.updateCollateralOracle(collateralAssetAddress, ADDRESS_TWO);

            const asset = await this.kresko.collateralAssets(collateralAssetAddress);
            expect(asset.oracle).to.equal(ADDRESS_TWO);
        });

        it("should not allow non-owner to add assets", async function () {
            await expect(
                this.kresko.connect(this.userOne).addCollateralAsset(ADDRESS_TWO, 1, ADDRESS_TWO),
            ).to.be.revertedWith("Ownable: caller is not the owner");
        });

        it("should not allow non-owner to update assets", async function () {
            await expect(
                this.kresko.connect(this.userOne).updateCollateralFactor(ADDRESS_ONE, ZERO_POINT_FIVE),
            ).to.be.revertedWith("Ownable: caller is not the owner");
            await expect(
                this.kresko.connect(this.userOne).updateCollateralOracle(ADDRESS_ONE, ADDRESS_TWO),
            ).to.be.revertedWith("Ownable: caller is not the owner");
        });
    });

    describe("Account collateral", function () {
        beforeEach(async function () {
            this.collateralAssetInfos = await Promise.all([
                deployAndWhitelistCollateralAsset(this.kresko, 0.8, 123.45, 18),
                deployAndWhitelistCollateralAsset(this.kresko, 0.7, 420.123, 12),
                deployAndWhitelistCollateralAsset(this.kresko, 0.6, 20.123, 24),
            ]);

            // Give userOne a balance of 1000 for each collateral asset.
            this.initialUserCollateralBalance = 1000;
            for (const collateralAssetInfo of this.collateralAssetInfos) {
                await collateralAssetInfo.collateralAsset.setBalanceOf(
                    this.userOne.address,
                    collateralAssetInfo.fromDecimal(this.initialUserCollateralBalance),
                );
            }
        });

        describe("Depositing collateral", function () {
            it("should allow an account to deposit whitelisted collateral", async function () {
                // Initially, the array of the user's deposited collateral assets should be empty.
                const depositedCollateralAssetsBefore = await this.kresko.getDepositedCollateralAssets(
                    this.userOne.address,
                );
                expect(depositedCollateralAssetsBefore).to.deep.equal([]);

                const collateralAssetInfo = this.collateralAssetInfos[0];
                const collateralAsset = collateralAssetInfo.collateralAsset;

                // Deposit it
                const depositAmount = collateralAssetInfo.fromDecimal(123.321);
                await this.kresko.connect(this.userOne).depositCollateral(collateralAsset.address, depositAmount);

                // Confirm the array of the user's deposited collateral assets has been pushed to.
                const depositedCollateralAssetsAfter = await this.kresko.getDepositedCollateralAssets(
                    this.userOne.address,
                );
                expect(depositedCollateralAssetsAfter).to.deep.equal([collateralAsset.address]);

                // Confirm the amount deposited is recorded for the user.
                const amountDeposited = await this.kresko.collateralDeposits(
                    this.userOne.address,
                    collateralAsset.address,
                );
                expect(amountDeposited).to.equal(depositAmount);

                // Confirm the amount as been transferred from the user into Kresko.sol
                const kreskoBalance = await collateralAsset.balanceOf(this.kresko.address);
                expect(kreskoBalance).to.equal(depositAmount);
                const userOneBalance = await collateralAsset.balanceOf(this.userOne.address);
                expect(userOneBalance).to.equal(
                    collateralAssetInfo.fromDecimal(this.initialUserCollateralBalance).sub(depositAmount),
                );
            });

            it("should allow an account to deposit more collateral to an existing deposit", async function () {
                const collateralAssetInfo = this.collateralAssetInfos[0];
                const collateralAsset = collateralAssetInfo.collateralAsset;

                // Deposit an initial amount
                const depositAmount0 = collateralAssetInfo.fromDecimal(123.321);
                await this.kresko.connect(this.userOne).depositCollateral(collateralAsset.address, depositAmount0);

                // Deposit a secound amount
                const depositAmount1 = collateralAssetInfo.fromDecimal(321.123);
                await this.kresko.connect(this.userOne).depositCollateral(collateralAsset.address, depositAmount1);

                // Confirm the array of the user's deposited collateral assets hasn't been double-pushed to.
                const depositedCollateralAssetsAfter = await this.kresko.getDepositedCollateralAssets(
                    this.userOne.address,
                );
                expect(depositedCollateralAssetsAfter).to.deep.equal([collateralAsset.address]);

                // Confirm the amount deposited is recorded for the user.
                const amountDeposited = await this.kresko.collateralDeposits(
                    this.userOne.address,
                    collateralAsset.address,
                );
                expect(amountDeposited).to.equal(depositAmount0.add(depositAmount1));
            });

            it("should allow an account to have deposited multiple collateral assets", async function () {
                const [collateralAssetInfo0, collateralAssetInfo1] = this.collateralAssetInfos;
                const collateralAsset0 = collateralAssetInfo0.collateralAsset;
                const collateralAsset1 = collateralAssetInfo1.collateralAsset;

                // Deposit a collateral asset.
                const depositAmount0 = collateralAssetInfo0.fromDecimal(123.321);
                await this.kresko.connect(this.userOne).depositCollateral(collateralAsset0.address, depositAmount0);

                // Deposit a different collateral asset.
                const depositAmount1 = collateralAssetInfo1.fromDecimal(321.123);
                await this.kresko.connect(this.userOne).depositCollateral(collateralAsset1.address, depositAmount1);

                // Confirm the array of the user's deposited collateral assets hasn't been double-pushed to.
                const depositedCollateralAssetsAfter = await this.kresko.getDepositedCollateralAssets(
                    this.userOne.address,
                );
                expect(depositedCollateralAssetsAfter).to.deep.equal([
                    collateralAsset0.address,
                    collateralAsset1.address,
                ]);
            });

            it("should revert if depositing collateral that has not been whitelisted", async function () {
                await expect(
                    this.kresko.connect(this.userOne).depositCollateral(ADDRESS_ONE, parseEther("123")),
                ).to.be.revertedWith("ASSET_NOT_VALID");
            });

            it("should revert if depositing an amount of 0", async function () {
                const collateralAsset = this.collateralAssetInfos[0].collateralAsset;
                await expect(
                    this.kresko.connect(this.userOne).depositCollateral(collateralAsset.address, 0),
                ).to.be.revertedWith("AMOUNT_ZERO");
            });
        });

        describe("Withdrawing collateral", async function () {
            beforeEach(async function () {
                // Have userOne deposit 100 of each collateral asset.
                // This results in an account collateral value of 40491.
                this.initialDepositAmount = 100;
                for (const collateralAssetInfo of this.collateralAssetInfos) {
                    await this.kresko
                        .connect(this.userOne)
                        .depositCollateral(
                            collateralAssetInfo.collateralAsset.address,
                            collateralAssetInfo.fromDecimal(this.initialDepositAmount),
                        );
                }
            });

            describe("when the account's minimum collateral value is 0", function () {
                it("should allow an account to withdraw their entire deposit", async function () {
                    const collateralAssetInfo = this.collateralAssetInfos[0];
                    const collateralAsset = collateralAssetInfo.collateralAsset;

                    await this.kresko.connect(this.userOne).withdrawCollateral(
                        collateralAsset.address,
                        collateralAssetInfo.fromDecimal(this.initialDepositAmount),
                        0, // The index of collateralAsset.address in the account's depositedCollateralAssets
                    );
                    // Ensure that the collateral asset is removed from the account's deposited collateral
                    // assets array.
                    const depositedCollateralAssets = await this.kresko.getDepositedCollateralAssets(
                        this.userOne.address,
                    );
                    expect(depositedCollateralAssets).to.deep.equal([
                        // index 2 was moved to index 0 due to the way elements are removed,
                        // which involves copying the last element into the index that's being removed
                        this.collateralAssetInfos[2].collateralAsset.address,
                        this.collateralAssetInfos[1].collateralAsset.address,
                    ]);

                    // Ensure the change in the user's deposit is recorded.
                    const amountDeposited = await this.kresko.collateralDeposits(
                        this.userOne.address,
                        collateralAsset.address,
                    );
                    expect(amountDeposited).to.equal(0);

                    // Ensure the amount transferred is correct
                    const kreskoBalance = await collateralAsset.balanceOf(this.kresko.address);
                    expect(kreskoBalance).to.equal(BigNumber.from(0));
                    const userOneBalance = await collateralAsset.balanceOf(this.userOne.address);
                    expect(userOneBalance).to.equal(collateralAssetInfo.fromDecimal(this.initialUserCollateralBalance));
                });

                it("should allow an account to withdraw a portion of their deposit", async function () {
                    const amountToWithdraw = parseEther("49.43");
                    const collateralAssetInfo = this.collateralAssetInfos[0];
                    const collateralAsset = collateralAssetInfo.collateralAsset;
                    const initialDepositAmount = collateralAssetInfo.fromDecimal(this.initialDepositAmount);

                    await this.kresko.connect(this.userOne).withdrawCollateral(
                        collateralAsset.address,
                        amountToWithdraw,
                        0, // The index of collateralAsset.address in the account's depositedCollateralAssets
                    );

                    // Ensure the change in the user's deposit is recorded.
                    const amountDeposited = await this.kresko.collateralDeposits(
                        this.userOne.address,
                        collateralAsset.address,
                    );
                    expect(amountDeposited).to.equal(initialDepositAmount.sub(amountToWithdraw));

                    // Ensure that the collateral asset is still in the account's deposited collateral
                    // assets array.
                    const depositedCollateralAssets = await this.kresko.getDepositedCollateralAssets(
                        this.userOne.address,
                    );
                    expect(depositedCollateralAssets).to.deep.equal([
                        this.collateralAssetInfos[0].collateralAsset.address,
                        this.collateralAssetInfos[1].collateralAsset.address,
                        this.collateralAssetInfos[2].collateralAsset.address,
                    ]);

                    const kreskoBalance = await collateralAsset.balanceOf(this.kresko.address);
                    expect(kreskoBalance).to.equal(initialDepositAmount.sub(amountToWithdraw));
                    const userOneBalance = await collateralAsset.balanceOf(this.userOne.address);
                    expect(userOneBalance).to.equal(
                        collateralAssetInfo
                            .fromDecimal(this.initialUserCollateralBalance)
                            .sub(initialDepositAmount)
                            .add(amountToWithdraw),
                    );
                });
            });

            describe("when the account's minimum collateral value is > 0", function () {
                beforeEach(async function () {
                    // Deploy Kresko assets, adding them to the whitelist
                    const kreskoAssetInfo = await addNewKreskoAsset(this.kresko, NAME_TWO, SYMBOL_TWO, 1, 250); // kFactor = 1, price = $250

                    // Mint 100 of the kreskoAsset. This puts the minimum collateral value of userOne as
                    // 250 * 1.5 * 100 = 37,500, which is close to userOne's account collateral value
                    // of 40491.
                    const kreskoAssetMintAmount = parseEther("100");
                    await this.kresko
                        .connect(this.userOne)
                        .mintKreskoAsset(kreskoAssetInfo.kreskoAsset.address, kreskoAssetMintAmount);
                });

                it("should allow an account to withdraw their deposit if it does not violate the health factor", async function () {
                    const collateralAssetInfo = this.collateralAssetInfos[0];
                    const collateralAsset = collateralAssetInfo.collateralAsset;
                    const initialDepositAmount = collateralAssetInfo.fromDecimal(this.initialDepositAmount);
                    const amountToWithdraw = collateralAssetInfo.fromDecimal(10);

                    // Ensure that the withdrawal would not put the account's collateral value
                    // less than the account's minimum collateral value:
                    const accountMinCollateralValue = await this.kresko.getAccountMinimumCollateralValue(
                        this.userOne.address,
                    );
                    const accountCollateralValue = await this.kresko.getAccountCollateralValue(this.userOne.address);
                    const withdrawnCollateralValue = await this.kresko.getCollateralValue(
                        collateralAsset.address,
                        amountToWithdraw,
                    );
                    expect(
                        accountCollateralValue.rawValue
                            .sub(withdrawnCollateralValue.rawValue)
                            .gte(accountMinCollateralValue.rawValue),
                    ).to.be.true;

                    await this.kresko
                        .connect(this.userOne)
                        .withdrawCollateral(collateralAsset.address, amountToWithdraw, 0);
                    // Ensure that the collateral asset is still in the account's deposited collateral
                    // assets array.
                    const depositedCollateralAssets = await this.kresko.getDepositedCollateralAssets(
                        this.userOne.address,
                    );
                    expect(depositedCollateralAssets).to.deep.equal([
                        this.collateralAssetInfos[0].collateralAsset.address,
                        this.collateralAssetInfos[1].collateralAsset.address,
                        this.collateralAssetInfos[2].collateralAsset.address,
                    ]);

                    // Ensure the change in the user's deposit is recorded.
                    const amountDeposited = await this.kresko.collateralDeposits(
                        this.userOne.address,
                        collateralAsset.address,
                    );
                    expect(amountDeposited).to.equal(initialDepositAmount.sub(amountToWithdraw));

                    const kreskoBalance = await collateralAsset.balanceOf(this.kresko.address);
                    expect(kreskoBalance).to.equal(initialDepositAmount.sub(amountToWithdraw));
                    const userOneBalance = await collateralAsset.balanceOf(this.userOne.address);
                    expect(userOneBalance).to.equal(
                        collateralAssetInfo
                            .fromDecimal(this.initialUserCollateralBalance)
                            .sub(initialDepositAmount)
                            .add(amountToWithdraw),
                    );

                    // Ensure the account's minimum collateral value is <= the account collateral value
                    // These are FixedPoint.Unsigned, be sure to use `rawValue` when appropriate!
                    const accountMinCollateralValueAfter = await this.kresko.getAccountMinimumCollateralValue(
                        this.userOne.address,
                    );
                    const accountCollateralValueAfter = await this.kresko.getAccountCollateralValue(
                        this.userOne.address,
                    );
                    expect(accountMinCollateralValueAfter.rawValue.lte(accountCollateralValueAfter.rawValue)).to.be
                        .true;
                });

                it("should revert if the withdrawal violates the health factor", async function () {
                    const collateralAssetInfo = this.collateralAssetInfos[0];
                    const collateralAsset = collateralAssetInfo.collateralAsset;

                    const amountToWithdraw = collateralAssetInfo.fromDecimal(this.initialDepositAmount);

                    // Ensure that the withdrawal would in fact put the account's collateral value
                    // less than the account's minimum collateral value:
                    const accountMinCollateralValue = await this.kresko.getAccountMinimumCollateralValue(
                        this.userOne.address,
                    );
                    const accountCollateralValue = await this.kresko.getAccountCollateralValue(this.userOne.address);
                    const withdrawnCollateralValue = await this.kresko.getCollateralValue(
                        collateralAsset.address,
                        amountToWithdraw,
                    );
                    expect(
                        accountCollateralValue.rawValue
                            .sub(withdrawnCollateralValue.rawValue)
                            .lt(accountMinCollateralValue.rawValue),
                    ).to.be.true;

                    await expect(
                        this.kresko.connect(this.userOne).withdrawCollateral(
                            collateralAsset.address,
                            amountToWithdraw,
                            0, // The index of collateralAsset.address in the account's depositedCollateralAssets
                        ),
                    ).to.be.revertedWith("HEALTH_FACTOR_VIOLATED");
                });
            });

            it("should revert if withdrawing the entire deposit but the depositedCollateralAssetIndex is incorrect", async function () {
                const collateralAssetInfo = this.collateralAssetInfos[0];
                const collateralAsset = collateralAssetInfo.collateralAsset;

                await expect(
                    this.kresko.connect(this.userOne).withdrawCollateral(
                        collateralAsset.address,
                        collateralAssetInfo.fromDecimal(this.initialDepositAmount),
                        1, // Incorrect index
                    ),
                ).to.be.revertedWith("WRONG_DEPOSITED_COLLATERAL_ASSETS_INDEX");
            });

            it("should revert if withdrawing more than the user's deposit", async function () {
                const collateralAssetInfo = this.collateralAssetInfos[0];
                const collateralAsset = collateralAssetInfo.collateralAsset;

                await expect(
                    this.kresko
                        .connect(this.userOne)
                        .withdrawCollateral(
                            collateralAsset.address,
                            collateralAssetInfo.fromDecimal(this.initialDepositAmount) + 1,
                            0,
                        ),
                ).to.be.revertedWith("AMOUNT_TOO_HIGH");
            });

            it("should revert if withdrawing an amount of 0", async function () {
                const collateralAsset = this.collateralAssetInfos[0].collateralAsset;
                await expect(
                    this.kresko.connect(this.userOne).withdrawCollateral(collateralAsset.address, 0, 0),
                ).to.be.revertedWith("AMOUNT_ZERO");
            });
        });

        describe("Account collateral value", async function () {
            beforeEach(async function () {
                // Have userOne deposit 100 of each collateral asset
                this.initialDepositAmount = BigNumber.from(100);
                for (const collateralAssetInfo of this.collateralAssetInfos) {
                    await this.kresko
                        .connect(this.userOne)
                        .depositCollateral(
                            collateralAssetInfo.collateralAsset.address,
                            collateralAssetInfo.fromDecimal(this.initialDepositAmount),
                        );
                }
            });

            it("returns the account collateral value according to a user's deposits and their oracle prices", async function () {
                let expectedCollateralValue = BigNumber.from(0);
                for (const collateralAssetInfo of this.collateralAssetInfos) {
                    expectedCollateralValue = expectedCollateralValue.add(
                        fixedPointMul(
                            fixedPointMul(toFixedPoint(this.initialDepositAmount), collateralAssetInfo.oraclePrice),
                            collateralAssetInfo.factor,
                        ),
                    );
                }

                const collateralValue = await this.kresko.getAccountCollateralValue(this.userOne.address);
                expect(collateralValue.rawValue).to.equal(expectedCollateralValue);
            });

            it("returns 0 if the user has not deposited any collateral", async function () {
                const collateralValue = await this.kresko.getAccountCollateralValue(this.userTwo.address);
                expect(collateralValue.rawValue).to.equal(BigNumber.from(0));
            });
        });
    });

    describe("Kresko Assets", function () {
        beforeEach(async function () {
            const tx: ContractTransaction = await this.kresko.addKreskoAsset(NAME_ONE, SYMBOL_ONE, ONE, ADDRESS_ONE);
            let events: any = await extractEventFromTxReceipt(tx, "AddKreskoAsset");
            this.deployedAssetAddress = events[0].args.assetAddress;
        });

        it("Cannot add kresko assets that have the same symbol as an existing kresko asset", async function () {
            await expect(this.kresko.addKreskoAsset(NAME_ONE, SYMBOL_ONE, ONE, ADDRESS_ONE)).to.be.revertedWith(
                "SYMBOL_NOT_VALID",
            );
        });

        describe("Cannot add kresko assets with invalid parameters", function () {
            it("invalid asset name", async function () {
                await expect(this.kresko.addKreskoAsset("", SYMBOL_TWO, ONE, ADDRESS_ONE)).to.be.revertedWith(
                    "NULL_STRING",
                );
            });
            it("invalid asset symbol", async function () {
                await expect(this.kresko.addKreskoAsset(NAME_TWO, "", ONE, ADDRESS_ONE)).to.be.revertedWith(
                    "NULL_STRING",
                );
            });
            it("invalid k factor", async function () {
                await expect(
                    this.kresko.addKreskoAsset(NAME_TWO, SYMBOL_TWO, ONE.sub(1), ADDRESS_ONE),
                ).to.be.revertedWith("INVALID_FACTOR");
            });
            it("invalid oracle address", async function () {
                await expect(this.kresko.addKreskoAsset(NAME_TWO, SYMBOL_TWO, ONE, ADDRESS_ZERO)).to.be.revertedWith(
                    "ZERO_ADDRESS",
                );
            });
        });

        describe("Cannot update kresko assets with invalid parameters", function () {
            it("reverts when setting the k factor to less than 1", async function () {
                await expect(
                    this.kresko.updateKreskoAssetFactor(this.deployedAssetAddress, ONE.sub(1)),
                ).to.be.revertedWith("INVALID_FACTOR");
            });
            it("reverts when setting the oracle address to the zero address", async function () {
                await expect(
                    this.kresko.updateKreskoAssetOracle(this.deployedAssetAddress, ADDRESS_ZERO),
                ).to.be.revertedWith("ZERO_ADDRESS");
            });
        });

        it("should allow owner to add new kresko assets", async function () {
            const tx: any = await this.kresko.addKreskoAsset(NAME_TWO, SYMBOL_TWO, ONE, ADDRESS_TWO);
            let events: any = await extractEventFromTxReceipt(tx, "AddKreskoAsset");

            const asset = await this.kresko.kreskoAssets(events[0].args.assetAddress);
            expect(asset.kFactor.rawValue).to.equal(ONE.toString());
            expect(asset.oracle).to.equal(ADDRESS_TWO);
        });

        it("should allow owner to update factor", async function () {
            await this.kresko.updateKreskoAssetFactor(this.deployedAssetAddress, ONE);

            const asset = await this.kresko.kreskoAssets(this.deployedAssetAddress);
            expect(asset.kFactor.rawValue).to.equal(ONE.toString());
        });

        it("should allow owner to update oracle address", async function () {
            await this.kresko.updateKreskoAssetOracle(this.deployedAssetAddress, ADDRESS_TWO);

            const asset = await this.kresko.kreskoAssets(this.deployedAssetAddress);
            expect(asset.oracle).to.equal(ADDRESS_TWO);
        });

        it("should not allow non-owner to add assets", async function () {
            await expect(
                this.kresko.connect(this.userOne).addKreskoAsset(NAME_TWO, SYMBOL_TWO, ONE, ADDRESS_TWO),
            ).to.be.revertedWith("Ownable: caller is not the owner");
        });

        it("should not allow non-owner to update assets", async function () {
            await expect(
                this.kresko.connect(this.userOne).updateKreskoAssetFactor(this.deployedAssetAddress, ZERO_POINT_FIVE),
            ).to.be.revertedWith("Ownable: caller is not the owner");
            await expect(
                this.kresko.connect(this.userOne).updateKreskoAssetOracle(this.deployedAssetAddress, ADDRESS_TWO),
            ).to.be.revertedWith("Ownable: caller is not the owner");
        });
    });

    describe("Kresko asset minting and burning", function () {
        beforeEach(async function () {
            // Deploy Kresko assets, adding them to the whitelist
            this.kreskoAssetInfos = await Promise.all([
                addNewKreskoAsset(this.kresko, NAME_ONE, SYMBOL_ONE, 1, 5), // kFactor = 1, price = $5.00
                addNewKreskoAsset(this.kresko, NAME_TWO, SYMBOL_TWO, 1.1, 500), // kFactor = 1.1, price = $500
            ]);

            // Deploy and whitelist collateral assets
            this.collateralAssetInfos = await Promise.all([
                deployAndWhitelistCollateralAsset(this.kresko, 0.8, 123.45, 18),
                deployAndWhitelistCollateralAsset(this.kresko, 0.7, 411.12, 18),
            ]);

            // Give userOne a balance of 1000 for each collateral asset.
            this.initialUserCollateralBalance = parseEther("1000");
<<<<<<< HEAD
            await this.collateralAssetInfo.collateralAsset.setBalanceOf(
                this.userOne.address,
                this.initialUserCollateralBalance,
            );
            // userOne deposits 100 of the collateral asset.
            // This gives an account collateral value of:
            // 100 * 0.8 * 123.45 = 9,876
            this.collateralDepositAmount = parseEther("100");
            await this.kresko
                .connect(this.userOne)
                .depositCollateral(this.collateralAssetInfo.collateralAsset.address, this.collateralDepositAmount);
=======
            for (const collateralAssetInfo of this.collateralAssetInfos) {
                await collateralAssetInfo.collateralAsset.setBalanceOf(
                    this.userOne.address,
                    this.initialUserCollateralBalance,
                );
            }

            // userOne deposits 100 of the collateral asset.
            // This gives an account collateral value of:
            // 100 * 0.8 * 123.45 = 9,876
            const collateralAsset = this.collateralAssetInfos[0].collateralAsset;
            const depositAmount = parseEther("100");
            await this.kresko.connect(this.userOne).depositCollateral(collateralAsset.address, depositAmount);
>>>>>>> f97f1fa8
        });

        describe("Minting kresko assets", function () {
            it("should allow users to mint whitelisted Kresko assets backed by collateral", async function () {
                const kreskoAsset = this.kreskoAssetInfos[0].kreskoAsset;
                const kreskoAssetAddress = kreskoAsset.address;

                // Initially the Kresko asset's total supply should be 0
                const kreskoAssetTotalSupplyBefore = await kreskoAsset.totalSupply();
                expect(kreskoAssetTotalSupplyBefore).to.equal(0);

                // Initially, the array of the user's minted kresko assets should be empty.
                const mintedKreskoAssetsBefore = await this.kresko.getMintedKreskoAssets(this.userOne.address);
                expect(mintedKreskoAssetsBefore).to.deep.equal([]);

                // Mint Kresko asset
                const mintAmount = 500;
                await this.kresko.connect(this.userOne).mintKreskoAsset(kreskoAssetAddress, mintAmount);

                // Confirm the array of the user's minted Kresko assets has been pushed to.
                const mintedKreskoAssetsAfter = await this.kresko.getMintedKreskoAssets(this.userOne.address);
                expect(mintedKreskoAssetsAfter).to.deep.equal([kreskoAssetAddress]);

                // Confirm the amount minted is recorded for the user.
                const amountMinted = await this.kresko.kreskoAssetDebt(this.userOne.address, kreskoAssetAddress);
                expect(amountMinted).to.equal(mintAmount);

                // Confirm the Kresko Asset as been minted to the user from Kresko.sol
                const userBalance = await kreskoAsset.balanceOf(this.userOne.address);
                expect(userBalance).to.equal(mintAmount);

                // Confirm that the Kresko asset's total supply increased as expected
                const kreskoAssetTotalSupplyAfter = await kreskoAsset.totalSupply();
                expect(kreskoAssetTotalSupplyAfter).to.equal(kreskoAssetTotalSupplyBefore.add(mintAmount));
            });

            it("should allow successive, valid mints of the same Kresko asset", async function () {
                const kreskoAsset = this.kreskoAssetInfos[0].kreskoAsset;
                const kreskoAssetAddress = kreskoAsset.address;

                // Initially the Kresko asset's total supply should be 0
                const kreskoAssetTotalSupplyInitial = await kreskoAsset.totalSupply();
                expect(kreskoAssetTotalSupplyInitial).to.equal(0);

                // Initially, the array of the user's minted kresko assets should be empty.
                const mintedKreskoAssetsInitial = await this.kresko.getMintedKreskoAssets(this.userOne.address);
                expect(mintedKreskoAssetsInitial).to.deep.equal([]);

                // Mint Kresko asset
                const firstMintAmount = 50;
                await this.kresko.connect(this.userOne).mintKreskoAsset(kreskoAssetAddress, firstMintAmount);

                // Confirm the array of the user's minted Kresko assets has been pushed to.
                const mintedKreskoAssetsAfter = await this.kresko.getMintedKreskoAssets(this.userOne.address);
                expect(mintedKreskoAssetsAfter).to.deep.equal([kreskoAssetAddress]);

                // Confirm the amount minted is recorded for the user.
                const amountMintedAfter = await this.kresko.kreskoAssetDebt(this.userOne.address, kreskoAssetAddress);
                expect(amountMintedAfter).to.equal(firstMintAmount);

                // Confirm the Kresko Asset as been minted to the user from Kresko.sol
                const userBalanceAfter = await kreskoAsset.balanceOf(this.userOne.address);
                expect(userBalanceAfter).to.equal(amountMintedAfter);

                // Confirm that the Kresko asset's total supply increased as expected
                const kreskoAssetTotalSupplyAfter = await kreskoAsset.totalSupply();
                expect(kreskoAssetTotalSupplyAfter).to.equal(kreskoAssetTotalSupplyInitial.add(firstMintAmount));

                // ------------------------ Second mint ------------------------
                // Mint Kresko asset
                const secondMintAmount = 70;
                await this.kresko.connect(this.userOne).mintKreskoAsset(kreskoAssetAddress, secondMintAmount);

                // Confirm the array of the user's minted Kresko assets is unchanged
                const mintedKreskoAssetsFinal = await this.kresko.getMintedKreskoAssets(this.userOne.address);
                expect(mintedKreskoAssetsFinal).to.deep.equal([kreskoAssetAddress]);

                // Confirm the second mint amount is recorded for the user
                const amountMintedFinal = await this.kresko.kreskoAssetDebt(this.userOne.address, kreskoAssetAddress);
                expect(amountMintedFinal).to.equal(firstMintAmount + secondMintAmount);

                // Confirm the Kresko Asset as been minted to the user from Kresko.sol
                const userBalanceFinal = await kreskoAsset.balanceOf(this.userOne.address);
                expect(userBalanceFinal).to.equal(amountMintedFinal);

                // Confirm that the Kresko asset's total supply increased as expected
                const kreskoAssetTotalSupplyFinal = await kreskoAsset.totalSupply();
                expect(kreskoAssetTotalSupplyFinal).to.equal(kreskoAssetTotalSupplyAfter.add(secondMintAmount));
            });

            it("should allow users to mint multiple different Kresko assets", async function () {
                const firstKreskoAsset = this.kreskoAssetInfos[0].kreskoAsset;
                const firstKreskoAssetAddress = firstKreskoAsset.address;

                // Initially the Kresko asset's total supply should be 0
                const kreskoAssetTotalSupplyInitial = await firstKreskoAsset.totalSupply();
                expect(kreskoAssetTotalSupplyInitial).to.equal(0);

                // Initially, the array of the user's minted kresko assets should be empty.
                const mintedKreskoAssetsInitial = await this.kresko.getMintedKreskoAssets(this.userOne.address);
                expect(mintedKreskoAssetsInitial).to.deep.equal([]);

                // Mint Kresko asset
                const firstMintAmount = 10;
                await this.kresko.connect(this.userOne).mintKreskoAsset(firstKreskoAssetAddress, firstMintAmount);

                // Confirm the array of the user's minted Kresko assets has been pushed to.
                const mintedKreskoAssetsAfter = await this.kresko.getMintedKreskoAssets(this.userOne.address);
                expect(mintedKreskoAssetsAfter).to.deep.equal([firstKreskoAssetAddress]);

                // Confirm the amount minted is recorded for the user.
                const amountMintedAfter = await this.kresko.kreskoAssetDebt(
                    this.userOne.address,
                    firstKreskoAssetAddress,
                );
                expect(amountMintedAfter).to.equal(firstMintAmount);

                // Confirm the Kresko Asset as been minted to the user from Kresko.sol
                const userBalanceAfter = await firstKreskoAsset.balanceOf(this.userOne.address);
                expect(userBalanceAfter).to.equal(amountMintedAfter);

                // Confirm that the Kresko asset's total supply increased as expected
                const kreskoAssetTotalSupplyAfter = await firstKreskoAsset.totalSupply();
                expect(kreskoAssetTotalSupplyAfter).to.equal(kreskoAssetTotalSupplyInitial.add(firstMintAmount));

                // ------------------------ Second mint ------------------------
                const secondKreskoAsset = this.kreskoAssetInfos[1].kreskoAsset;
                const secondKreskoAssetAddress = secondKreskoAsset.address;

                // Mint Kresko asset
                const secondMintAmount = 1;
                await this.kresko.connect(this.userOne).mintKreskoAsset(secondKreskoAssetAddress, secondMintAmount);

                // Confirm that the second address has been pushed to the array of the user's minted Kresko assets
                const mintedKreskoAssetsFinal = await this.kresko.getMintedKreskoAssets(this.userOne.address);
                expect(mintedKreskoAssetsFinal).to.deep.equal([firstKreskoAssetAddress, secondKreskoAssetAddress]);

                // Confirm the second mint amount is recorded for the user
                const amountMintedAssetTwo = await this.kresko.kreskoAssetDebt(
                    this.userOne.address,
                    secondKreskoAssetAddress,
                );
                expect(amountMintedAssetTwo).to.equal(secondMintAmount);

                // Confirm the Kresko Asset as been minted to the user from Kresko.sol
                const userBalanceFinal = await secondKreskoAsset.balanceOf(this.userOne.address);
                expect(userBalanceFinal).to.equal(amountMintedAssetTwo);

                // Confirm that the Kresko asset's total supply increased as expected
                const secondKreskoAssetTotalSupply = await secondKreskoAsset.totalSupply();
                expect(secondKreskoAssetTotalSupply).to.equal(secondMintAmount);
            });

            it("should not allow users to mint non-whitelisted Kresko assets", async function () {
                // Attempt to mint a non-deployed, non-whitelisted Kresko asset
                await expect(this.kresko.connect(this.userOne).mintKreskoAsset(ADDRESS_TWO, 5)).to.be.revertedWith(
                    "ASSET_NOT_VALID",
                );
            });

            // it("should not allow users to mint Kresko assets over their collateralization ratio limit", async function() {
            //     const mintAmount = parseEther("1500")
            //     // Attempt to mint amount greater than allowed
            //     await expect(this.kresko.connect(this.userOne).mintKreskoAsset(
            //         this.kreskoAssetAddresses[0],
            //         mintAmount
            //     )).to.be.revertedWith("INSUFFICIENT_COLLATERAL");
            it("should not allow users to mint Kresko assets over their collateralization ratio limit", async function () {
                // The account collateral value is 9,876
                // Attempt to mint an amount that would put the account's min collateral value
                // above that.
                // Minting 1335 of the krAsset at index 0 will give a min collateral
                // value of 1335 * 1 * 5 * 1.5 = 10,012.5
                const mintAmount = parseEther("1335");
                await expect(
                    this.kresko
                        .connect(this.userOne)
                        .mintKreskoAsset(this.kreskoAssetInfos[0].kreskoAsset.address, mintAmount),
                ).to.be.revertedWith("INSUFFICIENT_COLLATERAL");
            });
        });

        describe("Burning kresko assets", function () {
            beforeEach(async function () {
                // Mint Kresko asset
<<<<<<< HEAD
                this.mintAmount = toFixedPoint(500);
                await this.kresko
                    .connect(this.userOne)
                    .mintKreskoAsset(this.kreskoAssetInfos[0].kreskoAsset.address, this.mintAmount);

                // Approve tokens to Kresko contract in advance of burning
                await this.kreskoAssetInfos[0].kreskoAsset
                    .connect(this.userOne)
                    .approve(this.kresko.address, this.mintAmount);
            });

            it("should allow users to return some of their Kresko asset balances", async function () {
                const kreskoAsset = this.kreskoAssetInfos[0].kreskoAsset;
                const kreskoAssetAddress = kreskoAsset.address;
=======
                this.mintAmount = 500;
                await this.kresko.connect(this.userOne).mintKreskoAsset(this.kreskoAssetAddresses[0], this.mintAmount);

                // Approve tokens to Kresko contract in advance of burning
                await this.kreskoAssets[0].connect(this.userOne).approve(this.kresko.address, this.mintAmount);
            });

            it("should allow users to return some of their Kresko asset balances", async function () {
                const kreskoAsset = this.kreskoAssets[0];
                const kreskoAssetAddress = this.kreskoAssetAddresses[0];
>>>>>>> f97f1fa8

                const kreskoAssetTotalSupplyBefore = await kreskoAsset.totalSupply();

                // Burn Kresko asset
<<<<<<< HEAD
                const burnAmount = toFixedPoint(200);
=======
                const burnAmount = 200;
>>>>>>> f97f1fa8
                const kreskoAssetIndex = 0;
                await this.kresko
                    .connect(this.userOne)
                    .burnKreskoAsset(kreskoAssetAddress, burnAmount, kreskoAssetIndex);

                // Confirm the user no long holds the burned Kresko asset amount
                const userBalance = await kreskoAsset.balanceOf(this.userOne.address);
<<<<<<< HEAD
                expect(userBalance).to.equal(this.mintAmount.sub(burnAmount));
=======
                expect(userBalance).to.equal(this.mintAmount - burnAmount);
>>>>>>> f97f1fa8

                // Confirm that the Kresko asset's total supply decreased as expected
                const kreskoAssetTotalSupplyAfter = await kreskoAsset.totalSupply();
                expect(kreskoAssetTotalSupplyAfter).to.equal(kreskoAssetTotalSupplyBefore.sub(burnAmount));

                // Confirm the array of the user's minted Kresko assets still contains the asset's address
                const mintedKreskoAssetsAfter = await this.kresko.getMintedKreskoAssets(this.userOne.address);
                expect(mintedKreskoAssetsAfter).to.deep.equal([kreskoAssetAddress]);

                // Confirm the user's minted kresko asset amount has been updated
                const userDebt = await this.kresko.kreskoAssetDebt(this.userOne.address, kreskoAssetAddress);
<<<<<<< HEAD
                expect(userDebt).to.equal(this.mintAmount.sub(burnAmount));
            });

            it("should allow users to return their full balance of a Kresko asset", async function () {
                const kreskoAsset = this.kreskoAssetInfos[0].kreskoAsset;
                const kreskoAssetAddress = kreskoAsset.address;
=======
                expect(userDebt).to.equal(this.mintAmount - burnAmount);
            });

            it("should allow users to return their full balance of a Kresko asset", async function () {
                const kreskoAsset = this.kreskoAssets[0];
                const kreskoAssetAddress = this.kreskoAssetAddresses[0];
>>>>>>> f97f1fa8

                const kreskoAssetTotalSupplyBefore = await kreskoAsset.totalSupply();

                // Burn Kresko asset
                const kreskoAssetIndex = 0;
                await this.kresko
                    .connect(this.userOne)
                    .burnKreskoAsset(kreskoAssetAddress, this.mintAmount, kreskoAssetIndex);

                // Confirm the user no long holds the burned Kresko asset amount
                const userBalance = await kreskoAsset.balanceOf(this.userOne.address);
                expect(userBalance).to.equal(0);

                // Confirm that the Kresko asset's total supply decreased as expected
                const kreskoAssetTotalSupplyAfter = await kreskoAsset.totalSupply();
                expect(kreskoAssetTotalSupplyAfter).to.equal(kreskoAssetTotalSupplyBefore.sub(this.mintAmount));

                // Confirm the array of the user's minted Kresko assets no longer contains the asset's address
                const mintedKreskoAssetsAfter = await this.kresko.getMintedKreskoAssets(this.userOne.address);
                expect(mintedKreskoAssetsAfter).to.deep.equal([]);

                // Confirm the user's minted kresko asset amount has been updated
                const userDebt = await this.kresko.kreskoAssetDebt(this.userOne.address, kreskoAssetAddress);
                expect(userDebt).to.equal(0);
            });

            it("should not allow users to return an amount of 0", async function () {
<<<<<<< HEAD
                const kreskoAssetAddress = this.kreskoAssetInfos[0].kreskoAsset.address;
=======
                const kreskoAssetAddress = this.kreskoAssetAddresses[0];
>>>>>>> f97f1fa8
                const kreskoAssetIndex = 0;

                await expect(
                    this.kresko.connect(this.userOne).burnKreskoAsset(kreskoAssetAddress, 0, kreskoAssetIndex),
                ).to.be.revertedWith("AMOUNT_ZERO");
            });

            it("should not allow users to return more kresko assets than they hold as debt", async function () {
<<<<<<< HEAD
                const kreskoAssetAddress = this.kreskoAssetInfos[0].kreskoAsset.address;
=======
                const kreskoAssetAddress = this.kreskoAssetAddresses[0];
>>>>>>> f97f1fa8
                const kreskoAssetIndex = 0;
                const burnAmount = this.mintAmount + 1;

                await expect(
                    this.kresko.connect(this.userOne).burnKreskoAsset(kreskoAssetAddress, burnAmount, kreskoAssetIndex),
                ).to.be.revertedWith("AMOUNT_TOO_HIGH");
            });

            it("should not allow users to return Kresko assets they have not approved", async function () {
                const secondMintAmount = 1;
                const burnAmount = this.mintAmount + secondMintAmount;
<<<<<<< HEAD
                const kreskoAssetAddress = this.kreskoAssetInfos[0].kreskoAsset.address;
=======
                const kreskoAssetAddress = this.kreskoAssetAddresses[0];
>>>>>>> f97f1fa8

                await this.kresko.connect(this.userOne).mintKreskoAsset(kreskoAssetAddress, burnAmount);

                const kreskoAssetIndex = 0;
                await expect(
                    this.kresko.connect(this.userOne).burnKreskoAsset(kreskoAssetAddress, burnAmount, kreskoAssetIndex),
                ).to.be.revertedWith("ERC20: transfer amount exceeds allowance");
            });
<<<<<<< HEAD

            describe("Protocol burn fee", async function () {
                it("should charge the protocol burn fee with a single collateral asset if the deposit amount is sufficient", async function () {
                    const kreskoAssetIndex = 0;
                    const kreskoAssetInfo = this.kreskoAssetInfos[kreskoAssetIndex];

                    const burnAmount = toFixedPoint(200);
                    const burnValue = fixedPointMul(kreskoAssetInfo.oraclePrice, burnAmount);

                    const expectedFeeValue = fixedPointMul(burnValue, BURN_FEE);
                    const expectedCollateralFee = fixedPointDiv(expectedFeeValue, this.collateralAssetInfo.oraclePrice);

                    // Get the balances prior to the fee being charged.
                    const kreskoCollateralAssetBalanceBefore = await this.collateralAssetInfo.collateralAsset.balanceOf(
                        this.kresko.address,
                    );
                    const feeRecipientCollateralAssetBalanceBefore =
                        await this.collateralAssetInfo.collateralAsset.balanceOf(FEE_RECIPIENT_ADDRESS);

                    const burnReceipt = await this.kresko
                        .connect(this.userOne)
                        .burnKreskoAsset(kreskoAssetInfo.kreskoAsset.address, burnAmount, kreskoAssetIndex);

                    // Get the balances after the fees have been charged.
                    const kreskoCollateralAssetBalanceAfter = await this.collateralAssetInfo.collateralAsset.balanceOf(
                        this.kresko.address,
                    );
                    const feeRecipientCollateralAssetBalanceAfter =
                        await this.collateralAssetInfo.collateralAsset.balanceOf(FEE_RECIPIENT_ADDRESS);

                    // Ensure the amount gained / lost by the kresko contract and the fee recipient are as expected.
                    const feeRecipientBalanceIncrease = feeRecipientCollateralAssetBalanceAfter.sub(
                        feeRecipientCollateralAssetBalanceBefore,
                    );
                    expect(kreskoCollateralAssetBalanceBefore.sub(kreskoCollateralAssetBalanceAfter)).to.equal(
                        feeRecipientBalanceIncrease,
                    );
                    expect(feeRecipientBalanceIncrease).to.equal(expectedCollateralFee);

                    // Ensure the emitted event is as expected.
                    const events = await extractEventFromTxReceipt(burnReceipt, "BurnFeePaid");
                    expect(events!.length).to.equal(1);
                    const eventArgs = events![0].args!;
                    expect(eventArgs.account).to.equal(this.userOne.address);
                    expect(eventArgs.paymentAsset).to.equal(this.collateralAssetInfo.collateralAsset.address);
                    expect(eventArgs.paymentAmount).to.equal(expectedCollateralFee);
                    expect(eventArgs.paymentValue).to.equal(expectedFeeValue);
                });

                it("should charge the protocol burn fee across multiple collateral assets if needed", async function () {
                    const price = 10;
                    // Deploy and whitelist collateral assets
                    const collateralAssetInfos = await Promise.all([
                        deployAndWhitelistCollateralAsset(this.kresko, 0.8, price, 18),
                        deployAndWhitelistCollateralAsset(this.kresko, 0.8, price, 18),
                    ]);

                    const smallDepositAmount = parseEther("0.1");
                    const smallDepositValue = smallDepositAmount.mul(price);

                    // Deposit a small amount of the new collateralAssetInfos.
                    for (const collateralAssetInfo of collateralAssetInfos) {
                        // Give userOne a balance for the collateral asset.
                        await collateralAssetInfo.collateralAsset.setBalanceOf(
                            this.userOne.address,
                            this.initialUserCollateralBalance,
                        );

                        await this.kresko
                            .connect(this.userOne)
                            .depositCollateral(collateralAssetInfo.collateralAsset.address, smallDepositAmount);
                    }

                    const allCollateralAssetInfos = [this.collateralAssetInfo, ...collateralAssetInfos];

                    // Now test:

                    const kreskoAssetIndex = 0;
                    const kreskoAssetInfo = this.kreskoAssetInfos[kreskoAssetIndex];

                    const burnAmount = toFixedPoint(200);
                    const burnValue = fixedPointMul(kreskoAssetInfo.oraclePrice, burnAmount);
                    const expectedFeeValue = fixedPointMul(burnValue, BURN_FEE);

                    const getCollateralAssetBalances = () =>
                        Promise.all(
                            allCollateralAssetInfos.map(async info => ({
                                kreskoBalance: await info.collateralAsset.balanceOf(this.kresko.address),
                                feeRecipientBalance: await info.collateralAsset.balanceOf(FEE_RECIPIENT_ADDRESS),
                            })),
                        );

                    // Get the balances prior to the fee being charged.
                    const collateralAssetBalancesBefore = await getCollateralAssetBalances();

                    const burnReceipt = await this.kresko
                        .connect(this.userOne)
                        .burnKreskoAsset(kreskoAssetInfo.kreskoAsset.address, burnAmount, kreskoAssetIndex);

                    // Get the balances after the fee has been charged.
                    const collateralAssetBalancesAfter = await getCollateralAssetBalances();

                    const events = await extractEventFromTxReceipt(burnReceipt, "BurnFeePaid");

                    // Burn fees are charged against collateral assets in reverse order of the user's
                    // deposited collateral assets array. In other words, collateral assets will be tried
                    // in order of the most recently deposited for the first time -> oldest.
                    // We expect 3 BurnFeePaid events because the first 2 collateral deposits have a value
                    // of $1 and will be taken in their entirety, and the remainder of the fee will be taken
                    // from the large deposit amount of the the very first collateral asset.
                    expect(events!.length).to.equal(3);

                    const expectFeePaid = (
                        eventArgs: Result,
                        collateralAssetInfoIndex: number,
                        paymentAmount: BigNumber,
                        paymentValue: BigNumber,
                    ) => {
                        // Ensure the amount gained / lost by the kresko contract and the fee recipient are as expected.
                        const feeRecipientBalanceBefore =
                            collateralAssetBalancesBefore[collateralAssetInfoIndex].feeRecipientBalance;
                        const kreskoBalanceBefore =
                            collateralAssetBalancesBefore[collateralAssetInfoIndex].kreskoBalance;
                        const feeRecipientBalanceAfter =
                            collateralAssetBalancesAfter[collateralAssetInfoIndex].feeRecipientBalance;
                        const kreskoBalanceAfter = collateralAssetBalancesAfter[collateralAssetInfoIndex].kreskoBalance;

                        const feeRecipientBalanceIncrease = feeRecipientBalanceAfter.sub(feeRecipientBalanceBefore);
                        expect(kreskoBalanceBefore.sub(kreskoBalanceAfter)).to.equal(feeRecipientBalanceIncrease);
                        expect(feeRecipientBalanceIncrease).to.equal(paymentAmount);

                        expect(eventArgs.account).to.equal(this.userOne.address);
                        expect(eventArgs.paymentAsset).to.equal(
                            allCollateralAssetInfos[collateralAssetInfoIndex].collateralAsset.address,
                        );
                        expect(eventArgs.paymentAmount).to.equal(paymentAmount);
                        expect(eventArgs.paymentValue).to.equal(paymentValue);
                    };

                    // Small deposit of the most recently deposited collateral asset
                    expectFeePaid(events![0].args!, 2, smallDepositAmount, smallDepositValue);

                    // Small deposit of the second most recently deposited collateral asset
                    expectFeePaid(events![1].args!, 1, smallDepositAmount, smallDepositValue);

                    // The remainder from the initial large deposit
                    const expectedPaymentValue = expectedFeeValue.sub(smallDepositValue.mul(2));
                    const expectedPaymentAmount = fixedPointDiv(
                        expectedPaymentValue,
                        this.collateralAssetInfo.oraclePrice,
                    );
                    expectFeePaid(events![2].args!, 0, expectedPaymentAmount, expectedPaymentValue);
                });
            });
        });
    });

    describe.only("#setBurnFee", function () {
        const validNewBurnFee = toFixedPoint(0.042);
        it("Sets the burn fee", async function () {
            // Ensure it has the expected initial value
            expect(await this.kresko.burnFee()).to.equal(BURN_FEE);

            await this.kresko.connect(this.signers.admin).setBurnFee(validNewBurnFee);

            expect(await this.kresko.burnFee()).to.equal(validNewBurnFee);
        });

        it("Emits the UpdateBurnFee event", async function () {
            const receipt = await this.kresko.connect(this.signers.admin).setBurnFee(validNewBurnFee);

            const event = (await extractEventFromTxReceipt(receipt, "UpdateBurnFee"))![0].args!;
            expect(event.burnFee).to.equal(validNewBurnFee);
        });

        it("Reverts if the burn fee exceeds MAX_BURN_FEE", async function () {
            const newBurnFee = (await this.kresko.MAX_BURN_FEE()).add(1);
            await expect(this.kresko.connect(this.signers.admin).setBurnFee(newBurnFee)).to.be.revertedWith(
                "BURN_FEE_TOO_HIGH",
            );
        });

        it("Reverts if called by a non-owner", async function () {
            await expect(this.kresko.connect(this.userOne).setBurnFee(validNewBurnFee)).to.be.revertedWith(
                "Ownable: caller is not the owner",
            );
        });
    });

    describe.only("#setFeeRecipient", function () {
        const validFeeRecipient = "0xF00D000000000000000000000000000000000000";
        it("Sets the fee recipient", async function () {
            // Ensure it has the expected initial value
            expect(await this.kresko.feeRecipient()).to.equal(FEE_RECIPIENT_ADDRESS);

            await this.kresko.connect(this.signers.admin).setFeeRecipient(validFeeRecipient);

            expect(await this.kresko.feeRecipient()).to.equal(validFeeRecipient);
        });

        it("Emits the UpdateFeeRecipient event", async function () {
            const receipt = await this.kresko.connect(this.signers.admin).setFeeRecipient(validFeeRecipient);

            const event = (await extractEventFromTxReceipt(receipt, "UpdateFeeRecipient"))![0].args!;
            expect(event.feeRecipient).to.equal(validFeeRecipient);
        });

        it("Reverts if the fee recipient is the zero address", async function () {
            await expect(this.kresko.connect(this.signers.admin).setFeeRecipient(ADDRESS_ZERO)).to.be.revertedWith(
                "ZERO_ADDRESS",
            );
        });

        it("Reverts if called by a non-owner", async function () {
            await expect(this.kresko.connect(this.userOne).setFeeRecipient(validFeeRecipient)).to.be.revertedWith(
                "Ownable: caller is not the owner",
            );
=======
>>>>>>> f97f1fa8
        });
    });
});<|MERGE_RESOLUTION|>--- conflicted
+++ resolved
@@ -673,14 +673,9 @@
             ]);
 
             // Deploy and whitelist collateral assets
-            this.collateralAssetInfos = await Promise.all([
-                deployAndWhitelistCollateralAsset(this.kresko, 0.8, 123.45, 18),
-                deployAndWhitelistCollateralAsset(this.kresko, 0.7, 411.12, 18),
-            ]);
-
-            // Give userOne a balance of 1000 for each collateral asset.
+            this.collateralAssetInfo = await deployAndWhitelistCollateralAsset(this.kresko, 0.8, 123.45, 18);
+            // Give userOne a balance of 1000 for the collateral asset.
             this.initialUserCollateralBalance = parseEther("1000");
-<<<<<<< HEAD
             await this.collateralAssetInfo.collateralAsset.setBalanceOf(
                 this.userOne.address,
                 this.initialUserCollateralBalance,
@@ -692,24 +687,9 @@
             await this.kresko
                 .connect(this.userOne)
                 .depositCollateral(this.collateralAssetInfo.collateralAsset.address, this.collateralDepositAmount);
-=======
-            for (const collateralAssetInfo of this.collateralAssetInfos) {
-                await collateralAssetInfo.collateralAsset.setBalanceOf(
-                    this.userOne.address,
-                    this.initialUserCollateralBalance,
-                );
-            }
-
-            // userOne deposits 100 of the collateral asset.
-            // This gives an account collateral value of:
-            // 100 * 0.8 * 123.45 = 9,876
-            const collateralAsset = this.collateralAssetInfos[0].collateralAsset;
-            const depositAmount = parseEther("100");
-            await this.kresko.connect(this.userOne).depositCollateral(collateralAsset.address, depositAmount);
->>>>>>> f97f1fa8
-        });
-
-        describe("Minting kresko assets", function () {
+        });
+
+        describe("Minting assets", function () {
             it("should allow users to mint whitelisted Kresko assets backed by collateral", async function () {
                 const kreskoAsset = this.kreskoAssetInfos[0].kreskoAsset;
                 const kreskoAssetAddress = kreskoAsset.address;
@@ -867,13 +847,6 @@
                 );
             });
 
-            // it("should not allow users to mint Kresko assets over their collateralization ratio limit", async function() {
-            //     const mintAmount = parseEther("1500")
-            //     // Attempt to mint amount greater than allowed
-            //     await expect(this.kresko.connect(this.userOne).mintKreskoAsset(
-            //         this.kreskoAssetAddresses[0],
-            //         mintAmount
-            //     )).to.be.revertedWith("INSUFFICIENT_COLLATERAL");
             it("should not allow users to mint Kresko assets over their collateralization ratio limit", async function () {
                 // The account collateral value is 9,876
                 // Attempt to mint an amount that would put the account's min collateral value
@@ -892,7 +865,6 @@
         describe("Burning kresko assets", function () {
             beforeEach(async function () {
                 // Mint Kresko asset
-<<<<<<< HEAD
                 this.mintAmount = toFixedPoint(500);
                 await this.kresko
                     .connect(this.userOne)
@@ -907,27 +879,11 @@
             it("should allow users to return some of their Kresko asset balances", async function () {
                 const kreskoAsset = this.kreskoAssetInfos[0].kreskoAsset;
                 const kreskoAssetAddress = kreskoAsset.address;
-=======
-                this.mintAmount = 500;
-                await this.kresko.connect(this.userOne).mintKreskoAsset(this.kreskoAssetAddresses[0], this.mintAmount);
-
-                // Approve tokens to Kresko contract in advance of burning
-                await this.kreskoAssets[0].connect(this.userOne).approve(this.kresko.address, this.mintAmount);
-            });
-
-            it("should allow users to return some of their Kresko asset balances", async function () {
-                const kreskoAsset = this.kreskoAssets[0];
-                const kreskoAssetAddress = this.kreskoAssetAddresses[0];
->>>>>>> f97f1fa8
 
                 const kreskoAssetTotalSupplyBefore = await kreskoAsset.totalSupply();
 
                 // Burn Kresko asset
-<<<<<<< HEAD
                 const burnAmount = toFixedPoint(200);
-=======
-                const burnAmount = 200;
->>>>>>> f97f1fa8
                 const kreskoAssetIndex = 0;
                 await this.kresko
                     .connect(this.userOne)
@@ -935,11 +891,7 @@
 
                 // Confirm the user no long holds the burned Kresko asset amount
                 const userBalance = await kreskoAsset.balanceOf(this.userOne.address);
-<<<<<<< HEAD
                 expect(userBalance).to.equal(this.mintAmount.sub(burnAmount));
-=======
-                expect(userBalance).to.equal(this.mintAmount - burnAmount);
->>>>>>> f97f1fa8
 
                 // Confirm that the Kresko asset's total supply decreased as expected
                 const kreskoAssetTotalSupplyAfter = await kreskoAsset.totalSupply();
@@ -951,21 +903,12 @@
 
                 // Confirm the user's minted kresko asset amount has been updated
                 const userDebt = await this.kresko.kreskoAssetDebt(this.userOne.address, kreskoAssetAddress);
-<<<<<<< HEAD
                 expect(userDebt).to.equal(this.mintAmount.sub(burnAmount));
             });
 
             it("should allow users to return their full balance of a Kresko asset", async function () {
                 const kreskoAsset = this.kreskoAssetInfos[0].kreskoAsset;
                 const kreskoAssetAddress = kreskoAsset.address;
-=======
-                expect(userDebt).to.equal(this.mintAmount - burnAmount);
-            });
-
-            it("should allow users to return their full balance of a Kresko asset", async function () {
-                const kreskoAsset = this.kreskoAssets[0];
-                const kreskoAssetAddress = this.kreskoAssetAddresses[0];
->>>>>>> f97f1fa8
 
                 const kreskoAssetTotalSupplyBefore = await kreskoAsset.totalSupply();
 
@@ -993,11 +936,7 @@
             });
 
             it("should not allow users to return an amount of 0", async function () {
-<<<<<<< HEAD
                 const kreskoAssetAddress = this.kreskoAssetInfos[0].kreskoAsset.address;
-=======
-                const kreskoAssetAddress = this.kreskoAssetAddresses[0];
->>>>>>> f97f1fa8
                 const kreskoAssetIndex = 0;
 
                 await expect(
@@ -1006,13 +945,9 @@
             });
 
             it("should not allow users to return more kresko assets than they hold as debt", async function () {
-<<<<<<< HEAD
                 const kreskoAssetAddress = this.kreskoAssetInfos[0].kreskoAsset.address;
-=======
-                const kreskoAssetAddress = this.kreskoAssetAddresses[0];
->>>>>>> f97f1fa8
                 const kreskoAssetIndex = 0;
-                const burnAmount = this.mintAmount + 1;
+                const burnAmount = this.mintAmount.add(1);
 
                 await expect(
                     this.kresko.connect(this.userOne).burnKreskoAsset(kreskoAssetAddress, burnAmount, kreskoAssetIndex),
@@ -1021,21 +956,16 @@
 
             it("should not allow users to return Kresko assets they have not approved", async function () {
                 const secondMintAmount = 1;
-                const burnAmount = this.mintAmount + secondMintAmount;
-<<<<<<< HEAD
+                const burnAmount = this.mintAmount.add(secondMintAmount);
                 const kreskoAssetAddress = this.kreskoAssetInfos[0].kreskoAsset.address;
-=======
-                const kreskoAssetAddress = this.kreskoAssetAddresses[0];
->>>>>>> f97f1fa8
-
-                await this.kresko.connect(this.userOne).mintKreskoAsset(kreskoAssetAddress, burnAmount);
+
+                await this.kresko.connect(this.userOne).mintKreskoAsset(kreskoAssetAddress, secondMintAmount);
 
                 const kreskoAssetIndex = 0;
                 await expect(
                     this.kresko.connect(this.userOne).burnKreskoAsset(kreskoAssetAddress, burnAmount, kreskoAssetIndex),
                 ).to.be.revertedWith("ERC20: transfer amount exceeds allowance");
             });
-<<<<<<< HEAD
 
             describe("Protocol burn fee", async function () {
                 it("should charge the protocol burn fee with a single collateral asset if the deposit amount is sufficient", async function () {
@@ -1193,7 +1123,7 @@
         });
     });
 
-    describe.only("#setBurnFee", function () {
+    describe("#setBurnFee", function () {
         const validNewBurnFee = toFixedPoint(0.042);
         it("Sets the burn fee", async function () {
             // Ensure it has the expected initial value
@@ -1225,7 +1155,7 @@
         });
     });
 
-    describe.only("#setFeeRecipient", function () {
+    describe("#setFeeRecipient", function () {
         const validFeeRecipient = "0xF00D000000000000000000000000000000000000";
         it("Sets the fee recipient", async function () {
             // Ensure it has the expected initial value
@@ -1253,8 +1183,6 @@
             await expect(this.kresko.connect(this.userOne).setFeeRecipient(validFeeRecipient)).to.be.revertedWith(
                 "Ownable: caller is not the owner",
             );
-=======
->>>>>>> f97f1fa8
         });
     });
 });