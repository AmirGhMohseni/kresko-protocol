--- conflicted
+++ resolved
@@ -1,11 +1,7 @@
 import { expect } from "@test/chai";
 import hre, { users } from "hardhat";
 
-<<<<<<< HEAD
 import { borrowKrAsset, depositMockCollateral, updateCollateralAsset, updateKrAsset, withFixture, defaultCloseFee } from "@test-utils";
-=======
-import { borrowKrAsset, depositMockCollateral, withFixture } from "@test-utils";
->>>>>>> e7cc3dce
 import { fromBig, toBig } from "@utils/numbers";
 
 import { extractInternalIndexedEventFromTxReceipt } from "@utils/events";
