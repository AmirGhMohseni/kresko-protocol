--- conflicted
+++ resolved
@@ -1,13 +1,6 @@
 import { fromBig, getInternalEvent, toBig } from "@kreskolabs/lib";
 import { oneRay } from "@kreskolabs/lib/dist/numbers/wadray";
-import {
-    defaultCloseFee,
-    defaultCollateralArgs,
-    defaultKrAssetArgs,
-    Fee,
-    Role,
-    withFixture,
-} from "@test-utils";
+import { defaultCloseFee, defaultCollateralArgs, defaultKrAssetArgs, Fee, Role, withFixture } from "@test-utils";
 import { Error } from "@utils/test/errors";
 import {
     calcDebtIndex,
@@ -47,12 +40,8 @@
         this.krAsset = this.krAssets.find(c => c.deployArgs.name === defaultKrAssetArgs.name);
 
         await this.krAsset.contract.grantRole(Role.OPERATOR, users.deployer.address);
-<<<<<<< HEAD
-        this.krAsset.setPrice(defaultOraclePrice);
-=======
         this.krAsset.setPrice(this.krAsset.deployArgs.price);
         this.krAsset.setMarketOpen(this.krAsset.deployArgs.marketOpen);
->>>>>>> f0957e19
 
         // Load account with collateral
         this.initialBalance = toBig(100000);
