--- conflicted
+++ resolved
@@ -2,10 +2,7 @@
 /* eslint-disable @typescript-eslint/no-extra-non-null-assertion */
 import { Contract, utils, BigNumber, BigNumberish, Signer, PopulatedTransaction } from "ethers";
 import { TypedDataSigner } from "@ethersproject/abstract-signer";
-<<<<<<< HEAD
-=======
 import { constants } from "ethers";
->>>>>>> 8f8a51d4
 import { GnosisSafeL2 } from "types";
 import { ethers } from "hardhat";
 
@@ -268,13 +265,8 @@
         safeTxGas: template.safeTxGas || 0,
         baseGas: template.baseGas || 0,
         gasPrice: template.gasPrice || 0,
-<<<<<<< HEAD
-        gasToken: template.gasToken || ethers.constants.AddressZero,
-        refundReceiver: template.refundReceiver || ethers.constants.AddressZero,
-=======
         gasToken: template.gasToken || constants.AddressZero,
         refundReceiver: template.refundReceiver || constants.AddressZero,
->>>>>>> 8f8a51d4
         nonce: template.nonce,
     };
 };