<<<<<<< HEAD
// SPDX-License-Identifier: BUSL-1.1
pragma solidity >=0.8.14;
=======
// SPDX-License-Identifier: AGPL-3.0-only
pragma solidity >=0.8.20;
>>>>>>> c616b487

/**
 * @title Library for median calculation. Returns 0 if input array is empty.
 */
library Median {
    function median(uint256[] memory array, uint256 length) internal pure returns (uint256) {
        require(array.length == length, "length != array.length");
        if (length == 0) {
            return 0;
        }
        sort(array, 0, length);
        return length % 2 == 0 ? (array[length / 2 - 1] + array[length / 2]) / 2 : array[length / 2];
    }

    function sort(uint256[] memory array, uint256 begin, uint256 end) internal pure {
        if (begin < end) {
            uint256 j = begin;
            uint256 pivot = array[j];
            for (uint256 i = begin + 1; i < end; ++i) {
                if (array[i] < pivot) {
                    swap(array, i, ++j);
                }
            }
            swap(array, begin, j);
            sort(array, begin, j);
            sort(array, j + 1, end);
        }
    }

    function swap(uint256[] memory array, uint256 i, uint256 j) internal pure {
        (array[i], array[j]) = (array[j], array[i]);
    }
}<|MERGE_RESOLUTION|>--- conflicted
+++ resolved
@@ -1,10 +1,5 @@
-<<<<<<< HEAD
 // SPDX-License-Identifier: BUSL-1.1
-pragma solidity >=0.8.14;
-=======
-// SPDX-License-Identifier: AGPL-3.0-only
 pragma solidity >=0.8.20;
->>>>>>> c616b487
 
 /**
  * @title Library for median calculation. Returns 0 if input array is empty.
