--- conflicted
+++ resolved
@@ -1,9 +1,4 @@
-<<<<<<< HEAD
 // SPDX-License-Identifier: BUSL-1.1
-pragma solidity >=0.8.14;
-import {IERC20Upgradeable} from "../../shared/IERC20Upgradeable.sol";
-=======
-// SPDX-License-Identifier: MIT
 pragma solidity >=0.8.20;
 import {IERC20Permit} from "../../shared/IERC20Permit.sol";
 
@@ -18,7 +13,6 @@
     event NewOperator(address indexed newOperator);
     event NewMaxOperators(uint256 newMaxOperators);
     event NewPendingOperatorWaitPeriod(uint256 newPeriod);
->>>>>>> c616b487
 
     function pendingOperatorUnlockTime() external returns (uint256);
 
