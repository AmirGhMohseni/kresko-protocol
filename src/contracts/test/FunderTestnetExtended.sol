--- conflicted
+++ resolved
@@ -1,10 +1,5 @@
-<<<<<<< HEAD
 // SPDX-License-Identifier: BUSL-1.1
-pragma solidity >=0.8.14;
-=======
-// SPDX-License-Identifier: GPL-3.0-or-later
 pragma solidity >=0.8.20;
->>>>>>> c616b487
 
 import {MockERC20} from "./MockERC20.sol";
 import {WETH} from "./WETH.sol";
