<<<<<<< HEAD
// SPDX-License-Identifier: BUSL-1.1
pragma solidity >=0.8.14;
=======
// SPDX-License-Identifier: MIT
pragma solidity >=0.8.20;
>>>>>>> c616b487
import {MinterEvent} from "../../libs/Events.sol";

interface IBurnHelperFacet {
    /**
     * @notice Attempts to close all debt positions and interest
     * @notice Account must have enough of krAsset balance to burn and ennough KISS to cover interest
     * @param _account The address to close the positions for
     */
    function batchCloseKrAssetDebtPositions(address _account) external;

    /**
     * @notice Burns all Kresko asset debt and repays interest.
     * @notice Account must have enough of krAsset balance to burn and ennough KISS to cover interest
     * @param _account The address to close the position for
     * @param _kreskoAsset The address of the Kresko asset.
     */
    function closeKrAssetDebtPosition(address _account, address _kreskoAsset) external;
}<|MERGE_RESOLUTION|>--- conflicted
+++ resolved
@@ -1,10 +1,6 @@
-<<<<<<< HEAD
 // SPDX-License-Identifier: BUSL-1.1
-pragma solidity >=0.8.14;
-=======
-// SPDX-License-Identifier: MIT
 pragma solidity >=0.8.20;
->>>>>>> c616b487
+
 import {MinterEvent} from "../../libs/Events.sol";
 
 interface IBurnHelperFacet {
