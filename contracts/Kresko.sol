--- conflicted
+++ resolved
@@ -16,11 +16,7 @@
     struct CollateralAsset {
         FixedPoint.Unsigned factor;
         address oracle;
-<<<<<<< HEAD
-        bool whitelisted;
-=======
         bool exists;
->>>>>>> d0c7f76e
     }
 
     mapping(address => CollateralAsset) public collateralAssets;
@@ -43,15 +39,6 @@
     event DepositedCollateral(address account, address assetAddress, uint256 amount);
     event WithdrewCollateral(address account, address assetAddress, uint256 amount);
 
-<<<<<<< HEAD
-    modifier assetExists(address assetAddress) {
-        require(collateralAssets[assetAddress].whitelisted, "ASSET_NOT_VALID");
-        _;
-    }
-
-    modifier assetDoesNotExist(address assetAddress) {
-        require(!collateralAssets[assetAddress].whitelisted, "ASSET_EXISTS");
-=======
     modifier collateralAssetExists(address assetAddress) {
         require(collateralAssets[assetAddress].exists, "ASSET_NOT_VALID");
         _;
@@ -59,7 +46,6 @@
 
     modifier collateralAssetDoesNotExist(address assetAddress) {
         require(!collateralAssets[assetAddress].exists, "ASSET_EXISTS");
->>>>>>> d0c7f76e
         _;
     }
 
@@ -73,7 +59,7 @@
      * @param assetAddress The address of the collateral asset.
      * @param amount The amount of the collateral asset to deposit.
      */
-    function depositCollateral(address assetAddress, uint256 amount) external assetExists(assetAddress) {
+    function depositCollateral(address assetAddress, uint256 amount) external collateralAssetExists(assetAddress) {
         // Because the depositedCollateralAssets[msg.sender] is pushed to if the existing
         // deposit amount is 0, require the amount to be > 0. Otherwise, the depositedCollateralAssets[msg.sender]
         // could be filled with duplicates, causing collateral to be double-counted in the collateral value.
@@ -108,7 +94,7 @@
         address assetAddress,
         uint256 amount,
         uint256 depositedCollateralAssetIndex
-    ) external assetExists(assetAddress) {
+    ) external collateralAssetExists(assetAddress) {
         // Require the amount to be over 0, otherwise someone could attempt to withdraw 0 collateral
         // for an asset they have not deposited. This would fail further down, but we require here
         // to be explicit.
@@ -195,15 +181,11 @@
         require(factor != 0, "INVALID_FACTOR");
         require(oracle != address(0), "ZERO_ADDRESS");
 
-<<<<<<< HEAD
         collateralAssets[assetAddress] = CollateralAsset({
             factor: FixedPoint.Unsigned(factor),
             oracle: oracle,
-            whitelisted: true
+            exists: true
         });
-=======
-        collateralAssets[assetAddress] = CollateralAsset({ factor: factor, oracle: oracle, exists: true });
->>>>>>> d0c7f76e
         emit AddCollateralAsset(assetAddress, factor, oracle);
     }
 
