// SPDX-License-Identifier: MIT
pragma solidity >=0.8.4;

import "@openzeppelin/contracts-upgradeable/token/ERC20/utils/SafeERC20Upgradeable.sol";
import "@openzeppelin/contracts-upgradeable/token/ERC20/extensions/IERC20MetadataUpgradeable.sol";
import "@openzeppelin/contracts-upgradeable/security/ReentrancyGuardUpgradeable.sol";
import "./utils/OwnableUpgradeable.sol";

import "./interfaces/IKreskoAsset.sol";
import "./interfaces/INonRebasingWrapperToken.sol";
import "./interfaces/IOracle.sol";

import "./libraries/FixedPoint.sol";
import "./libraries/Arrays.sol";

/**
 * @title The core of the Kresko protocol.
 * @notice Responsible for managing collateral and minting / burning overcollateralized synthetic
 * assets called Kresko assets. Management of critical features such as adding new collateral
 * assets / Kresko assets and updating protocol constants such as the burn fee, close factor,
 * minimum collateralization ratio, and liquidation incentive is restricted to the contract owner.
 */
contract Kresko is OwnableUpgradeable, ReentrancyGuardUpgradeable {
    using FixedPoint for FixedPoint.Unsigned;
    using Arrays for address[];
    using SafeERC20Upgradeable for IERC20MetadataUpgradeable;
    using SafeERC20Upgradeable for IERC20Upgradeable;

    /**
     * ==================================================
     * ==================== Structs =====================
     * ==================================================
     */

    /**
     * @notice Information on a token that can be used as collateral.
     * @dev Setting the factor to zero effectively makes the asset useless as collateral while still allowing
     * it to be deposited and withdrawn.
     * @param factor The collateral factor used for calculating the value of the collateral.
     * @param oracle The oracle that provides the USD price of one collateral asset.
     * @param underlyingRebasingToken If the collateral asset is an instance of NonRebasingWrapperToken,
     * this is set to the underlying token that rebases. Otherwise, this is the zero address.
     * Added so that Kresko.sol can handle NonRebasingWrapperTokens with fewer transactions.
     * @param decimals The decimals for the token, stored here to avoid repetitive external calls.
     * @param exists Whether the collateral asset exists within the protocol.
     */
    struct CollateralAsset {
        FixedPoint.Unsigned factor;
        IOracle oracle;
        address underlyingRebasingToken;
        uint8 decimals;
        bool exists;
    }

    /**
     * @notice Information on a token that is a Kresko asset.
     * @dev Each Kresko asset has 18 decimals.
     * @param kFactor The k-factor used for calculating the required collateral value for Kresko asset debt.
     * @param oracle The oracle that provides the USD price of one Kresko asset.
     * @param exists Whether the Kresko asset exists within the protocol.
     * @param mintable Whether the Kresko asset can be minted.
     */
    struct KrAsset {
        FixedPoint.Unsigned kFactor;
        IOracle oracle;
        bool exists;
        bool mintable;
    }

    /**
     * ==================================================
     * =================== Constants ====================
     * ==================================================
     */

    /// @notice The maximum configurable burn fee.
    uint256 public constant MAX_BURN_FEE = 0.1e18; // 10%

    /// @notice The minimum configurable close factor.
    uint256 public constant MIN_CLOSE_FACTOR = 0.05e18; // 5%

    /// @notice The maximum configurable close factor.
    uint256 public constant MAX_CLOSE_FACTOR = 0.9e18; // 90%

    /// @notice The minimum configurable minimum collateralization ratio.
    uint256 public constant MIN_MINIMUM_COLLATERALIZATION_RATIO = 1e18; // 100%

    /// @notice The minimum configurable liquidation incentive multiplier.
    /// This means liquidator only receives equal amount of collateral to debt repaid.
    uint256 public constant MIN_LIQUIDATION_INCENTIVE_MULTIPLIER = 1e18; // 100%

    /// @notice The maximum configurable liquidation incentive multiplier.
    /// This means liquidator receives 50% bonus collateral compared to the debt repaid.
    uint256 public constant MAX_LIQUIDATION_INCENTIVE_MULTIPLIER = 1.5e18; // 150%

    /**
     * ==================================================
     * ===================== State ======================
     * ==================================================
     */

    /* ===== Configurable parameters ===== */

    /// @notice The percent fee imposed upon the value of burned krAssets, taken as collateral and sent to feeRecipient.
    FixedPoint.Unsigned public burnFee;

    /// @notice The factor used to calculate the maximum amount of Kresko asset debt that can be liquidated at a time.
    FixedPoint.Unsigned public closeFactor;

    /// @notice The recipient of burn fees.
    address public feeRecipient;

    /// @notice The factor used to calculate the incentive a liquidator receives in the form of seized collateral.
    FixedPoint.Unsigned public liquidationIncentiveMultiplier;

    /// @notice The absolute minimum ratio of collateral value to debt value that is used to calculate
    /// collateral requirements.
    FixedPoint.Unsigned public minimumCollateralizationRatio;

    /* ===== General state - Collateral Assets ===== */

    /// @notice Mapping of collateral asset token address to information on the collateral asset.
    mapping(address => CollateralAsset) public collateralAssets;

    /**
     * @notice Mapping of account address to a mapping of collateral asset token address to the amount of the collateral
     * asset the account has deposited.
     * @dev Collateral assets must not rebase.
     */
    mapping(address => mapping(address => uint256)) public collateralDeposits;

    /// @notice Mapping of account address to an array of the addresses of each collateral asset the account
    /// has deposited.
    mapping(address => address[]) public depositedCollateralAssets;

    /* ===== General state - Kresko Assets ===== */

    /// @notice Mapping of Kresko asset token address to information on the Kresko asset.
    mapping(address => KrAsset) public kreskoAssets;

    /// @notice Mapping of Kresko asset symbols to whether the symbol is used by an existing Kresko asset.
    mapping(string => bool) public kreskoAssetSymbols;

    /// @notice Mapping of account address to a mapping of Kresko asset token address to the amount of the Kresko asset
    /// the account has minted and therefore owes to the protocol.
    mapping(address => mapping(address => uint256)) public kreskoAssetDebt;

    /// @notice Mapping of account address to an array of the addresses of each Kresko asset the account has minted.
    mapping(address => address[]) public mintedKreskoAssets;

    /**
     * ==================================================
     * ===================== Events =====================
     * ==================================================
     */

    /* ===== Collateral ===== */

    /**
     * @notice Emitted when a collateral asset is added to the protocol.
     * @dev Can only be emitted once for a given collateral asset.
     * @param collateralAsset The address of the collateral asset.
     * @param factor The collateral factor.
     * @param oracle The address of the oracle.
     */
    event CollateralAssetAdded(address indexed collateralAsset, uint256 indexed factor, address indexed oracle);

    /**
     * @notice Emitted when a collateral asset's collateral factor is updated.
     * @param collateralAsset The address of the collateral asset.
     * @param factor The collateral factor.
     */
    event CollateralAssetFactorUpdated(address indexed collateralAsset, uint256 indexed factor);

    /**
     * @notice Emitted when a collateral asset's oracle is updated.
     * @param collateralAsset The address of the collateral asset.
     * @param oracle The address of the oracle.
     */
    event CollateralAssetOracleUpdated(address indexed collateralAsset, address indexed oracle);

    /**
     * @notice Emitted when an account deposits collateral.
     * @param account The address of the account depositing collateral.
     * @param collateralAsset The address of the collateral asset.
     * @param amount The amount of the collateral asset that was deposited.
     */
    event CollateralDeposited(address indexed account, address indexed collateralAsset, uint256 indexed amount);

    /**
     * @notice Emitted when an account withdraws collateral.
     * @param account The address of the account withdrawing collateral.
     * @param collateralAsset The address of the collateral asset.
     * @param amount The amount of the collateral asset that was withdrawn.
     */
    event CollateralWithdrawn(address indexed account, address indexed collateralAsset, uint256 indexed amount);

    /* ===== Kresko Assets ===== */

    /**
     * @notice Emitted when a Kresko asset is added to the protocol.
     * @dev Can only be emitted once for a given Kresko asset.
     * @param kreskoAsset The address of the Kresko asset.
     * @param symbol The symbol of the Kresko asset.
     * @param kFactor The k-factor.
     * @param oracle The address of the oracle.
     */
    event KreskoAssetAdded(address indexed kreskoAsset, string indexed symbol, uint256 indexed kFactor, address oracle);

    /**
     * @notice Emitted when a Kresko asset's k-factor is updated.
     * @param kreskoAsset The address of the Kresko asset.
     * @param kFactor The k-factor.
     */
    event KreskoAssetKFactorUpdated(address indexed kreskoAsset, uint256 indexed kFactor);

    /**
     * @notice Emitted when a Kresko asset's mintable property is updated.
     * @param kreskoAsset The address of the Kresko asset.
     * @param mintable The mintable value.
     */
    event KreskoAssetMintableUpdated(address indexed kreskoAsset, bool indexed mintable);

    /**
     * @notice Emitted when a Kresko asset's oracle is updated.
     * @param kreskoAsset The address of the Kresko asset.
     * @param oracle The address of the oracle.
     */
    event KreskoAssetOracleUpdated(address indexed kreskoAsset, address indexed oracle);

    /**
     * @notice Emitted when an account mints a Kresko asset.
     * @param account The address of the account minting the Kresko asset.
     * @param kreskoAsset The address of the Kresko asset.
     * @param amount The amount of the Kresko asset that was minted.
     */
    event KreskoAssetMinted(address indexed account, address indexed kreskoAsset, uint256 indexed amount);

    /**
     * @notice Emitted when an account burns a Kresko asset.
     * @param account The address of the account burning the Kresko asset.
     * @param kreskoAsset The address of the Kresko asset.
     * @param amount The amount of the Kresko asset that was burned.
     */
    event KreskoAssetBurned(address indexed account, address indexed kreskoAsset, uint256 indexed amount);

    /**
     * @notice Emitted when an account pays a burn fee with a collateral asset upon burning a Kresko asset.
     * @dev This can be emitted multiple times for a single Kresko asset burn.
     * @param account The address of the account burning the Kresko asset.
     * @param paymentCollateralAsset The address of the collateral asset used to pay the burn fee.
     * @param paymentAmount The amount of the payment collateral asset that was paid.
     * @param paymentValue The USD value of the payment.
     */
    event BurnFeePaid(
        address indexed account,
        address indexed paymentCollateralAsset,
        uint256 indexed paymentAmount,
        uint256 paymentValue
    );

    /**
     * @notice Emitted when a liquidation occurs.
     * @param account The address of the account being liquidated.
     * @param liquidator The account performing the liquidation.
     * @param repayKreskoAsset The address of the Kresko asset being paid back to the protocol by the liquidator.
     * @param repayAmount The amount of the repay Kresko asset being paid back to the protocol by the liquidator.
     * @param seizedCollateralAsset The address of the collateral asset being seized from the account by the liquidator.
     * @param collateralSent The amount of the seized collateral asset being seized from the account by the liquidator.
     */
    event LiquidationOccurred(
        address indexed account,
        address indexed liquidator,
        address indexed repayKreskoAsset,
        uint256 repayAmount,
        address seizedCollateralAsset,
        uint256 collateralSent
    );

    /* ===== Configurable Parameters ===== */

    /**
     * @notice Emitted when the burn fee is updated.
     * @param burnFee The new burn fee raw value.
     */
    event BurnFeeUpdated(uint256 indexed burnFee);

    /**
     * @notice Emitted when the close factor is updated.
     * @param closeFactor The new close factor raw value.
     */
    event CloseFactorUpdated(uint256 indexed closeFactor);

    /**
     * @notice Emitted when the fee recipient is updated.
     * @param feeRecipient The new fee recipient.
     */
    event FeeRecipientUpdated(address indexed feeRecipient);

    /**
     * @notice Emitted when the liquidation incentive multiplier is updated.
     * @param liquidationIncentiveMultiplier The new liquidation incentive multiplier raw value.
     */
    event LiquidationIncentiveMultiplierUpdated(uint256 indexed liquidationIncentiveMultiplier);

    /**
     * @notice Emitted when the minimum collateralization ratio is updated.
     * @param minimumCollateralizationRatio The new minimum collateralization ratio raw value.
     */
    event MinimumCollateralizationRatioUpdated(uint256 indexed minimumCollateralizationRatio);

    /**
     * ==================================================
     * =================== Modifiers ====================
     * ==================================================
     */

    /**
     * @notice Reverts if a collateral asset does not exist within the protocol.
     * @param _collateralAsset The address of the collateral asset.
     */
    modifier collateralAssetExists(address _collateralAsset) {
        require(collateralAssets[_collateralAsset].exists, "KR: !collateralExists");
        _;
    }

    /**
     * @notice Reverts if a collateral asset already exists within the protocol.
     * @param _collateralAsset The address of the collateral asset.
     */
    modifier collateralAssetDoesNotExist(address _collateralAsset) {
        require(!collateralAssets[_collateralAsset].exists, "KR: collateralExists");
        _;
    }

    /**
     * @notice Reverts if a Kresko asset does not exist within the protocol or is not mintable.
     * @param _kreskoAsset The address of the Kresko asset.
     */
    modifier kreskoAssetExistsAndMintable(address _kreskoAsset) {
        require(kreskoAssets[_kreskoAsset].exists, "KR: !krAssetExist");
        require(kreskoAssets[_kreskoAsset].mintable, "KR: !krAssetMintable");
        _;
    }

    /**
     * @notice Reverts if a Kresko asset does not exist within the protocol. Does not revert if
     * the Kresko asset is not mintable.
     * @param _kreskoAsset The address of the Kresko asset.
     */
    modifier kreskoAssetExistsMaybeNotMintable(address _kreskoAsset) {
        require(kreskoAssets[_kreskoAsset].exists, "KR: !krAssetExist");
        _;
    }

    /**
     * @notice Reverts if the symbol of a Kresko asset already exists within the protocol.
     * @param _kreskoAsset The address of the Kresko asset.
     * @param _symbol The symbol of the Kresko asset.
     */
    modifier kreskoAssetDoesNotExist(address _kreskoAsset, string calldata _symbol) {
        require(!kreskoAssets[_kreskoAsset].exists, "KR: krAssetExists");
        require(!kreskoAssetSymbols[_symbol], "KR: symbolExists");
        _;
    }

    /**
     * @notice Reverts if provided string is empty.
     * @param _str The string to ensure is not empty.
     */
    modifier nonNullString(string calldata _str) {
        require(bytes(_str).length > 0, "KR: !string");
        _;
    }

    /**
     * @notice Empty constructor, see `initialize`.
     * @dev Protects against a call to initialize when this contract is called directly without a proxy.
     */
    constructor() initializer {
        // solhint-disable-previous-line no-empty-blocks
        // Intentionally left blank.
    }

    /**
     * @notice Initializes the core Kresko protocol.
     * @param _burnFee Initial burn fee as a raw value for a FixedPoint.Unsigned.
     * @param _closeFactor Initial close factor as a raw value for a FixedPoint.Unsigned.
     * @param _feeRecipient Initial fee recipient.
     * @param _liquidationIncentiveMultiplier Initial liquidation incentive multiplier.
     * @param _minimumCollateralizationRatio Initial collateralization ratio as a raw valu for a FixedPoint.Unsigned.
     */
    function initialize(
        uint256 _burnFee,
        uint256 _closeFactor,
        address _feeRecipient,
        uint256 _liquidationIncentiveMultiplier,
        uint256 _minimumCollateralizationRatio
    ) external initializer {
        // Set msg.sender as the owner.
        __Ownable_init();
        updateBurnFee(_burnFee);
        updateCloseFactor(_closeFactor);
        updateFeeRecipient(_feeRecipient);
        updateLiquidationIncentiveMultiplier(_liquidationIncentiveMultiplier);
        updateMinimumCollateralizationRatio(_minimumCollateralizationRatio);
    }

    /**
     * ==================================================
     * ======== Core external & public functions ========
     * ==================================================
     */

    /* ===== Collateral ===== */

    /**
     * @notice Deposits collateral into the protocol.
     * @param _collateralAsset The address of the collateral asset.
     * @param _amount The amount of the collateral asset to deposit.
     */
    function depositCollateral(address _collateralAsset, uint256 _amount)
        external
        nonReentrant
        collateralAssetExists(_collateralAsset)
    {
        // Transfer tokens into this contract prior to any state changes as an extra measure against re-entrancy.
        IERC20MetadataUpgradeable(_collateralAsset).safeTransferFrom(msg.sender, address(this), _amount);

        // Record the collateral deposit.
        _recordCollateralDeposit(_collateralAsset, _amount);
    }

    /**
     * @notice Deposits a rebasing collateral into the protocol by wrapping the underlying
     * rebasing token.
     * @param _collateralAsset The address of the NonRebasingWrapperToken collateral asset.
     * @param _rebasingAmount The amount of the underlying rebasing token to deposit.
     */
    function depositRebasingCollateral(address _collateralAsset, uint256 _rebasingAmount)
        external
        nonReentrant
        collateralAssetExists(_collateralAsset)
    {
        require(_rebasingAmount > 0, "KR: 0-deposit");

        address underlyingRebasingToken = collateralAssets[_collateralAsset].underlyingRebasingToken;
        require(underlyingRebasingToken != address(0), "KR: !NRWTCollateral");

        // Transfer underlying rebasing token in.
        IERC20Upgradeable(underlyingRebasingToken).safeTransferFrom(msg.sender, address(this), _rebasingAmount);

        // Approve the newly received rebasing token to the NonRebasingWrapperToken in preparation
        // for calling depositUnderlying.
        require(
            IERC20Upgradeable(underlyingRebasingToken).approve(_collateralAsset, _rebasingAmount),
            "KR: ApprovalFail"
        );

        // Wrap into NonRebasingWrapperToken.
        uint256 nonRebasingAmount = INonRebasingWrapperToken(_collateralAsset).depositUnderlying(_rebasingAmount);

        // Record the collateral deposit.
        _recordCollateralDeposit(_collateralAsset, nonRebasingAmount);
    }

    /**
     * @notice Withdraws sender's collateral from the protocol.
     * @dev Requires the post-withdrawal collateral value to violate minimum collateral requirement.
     * @param _collateralAsset The address of the collateral asset.
     * @param _amount The amount of the collateral asset to withdraw.
     * @param _depositedCollateralAssetIndex The index of the collateral asset in the sender's deposited collateral
     * assets array. Only needed if withdrawing the entire deposit of a particular collateral asset.
     */
    function withdrawCollateral(
        address _collateralAsset,
        uint256 _amount,
        uint256 _depositedCollateralAssetIndex
    ) external nonReentrant collateralAssetExists(_collateralAsset) {
        uint256 depositAmount = collateralDeposits[msg.sender][_collateralAsset];
        _amount = (_amount <= depositAmount ? _amount : depositAmount);
        _verifyAndRecordCollateralWithdrawal(_collateralAsset, _amount, depositAmount, _depositedCollateralAssetIndex);

        IERC20MetadataUpgradeable(_collateralAsset).safeTransfer(msg.sender, _amount);
    }

    /**
     * @notice Withdraws sender's NonRebasingWrapperToken collateral from the protocol and unwraps it.
     * @param _collateralAsset The address of the NonRebasingWrapperToken collateral asset.
     * @param _amount The amount of the NonRebasingWrapperToken collateral asset to withdraw.
     * @param _depositedCollateralAssetIndex The index of the collateral asset in the sender's deposited collateral
     * assets array. Only needed if withdrawing the entire deposit of a particular collateral asset.
     */
    function withdrawRebasingCollateral(
        address _collateralAsset,
        uint256 _amount,
        uint256 _depositedCollateralAssetIndex
    ) external nonReentrant collateralAssetExists(_collateralAsset) {
        uint256 depositAmount = collateralDeposits[msg.sender][_collateralAsset];
        _amount = (_amount <= depositAmount ? _amount : depositAmount);
        _verifyAndRecordCollateralWithdrawal(_collateralAsset, _amount, depositAmount, _depositedCollateralAssetIndex);

        address underlyingRebasingToken = collateralAssets[_collateralAsset].underlyingRebasingToken;
        require(underlyingRebasingToken != address(0), "KR: !NRWTCollateral");

        // Unwrap the NonRebasingWrapperToken into the rebasing underlying.
        uint256 underlyingAmountWithdrawn = INonRebasingWrapperToken(_collateralAsset).withdrawUnderlying(_amount);

        // Transfer the sender the rebasing underlying.
        IERC20MetadataUpgradeable(underlyingRebasingToken).safeTransfer(msg.sender, underlyingAmountWithdrawn);
    }

    /* ===== Kresko Assets ===== */

    /**
     * @notice Mints new Kresko assets.
     * @param _kreskoAsset The address of the Kresko asset.
     * @param _amount The amount of the Kresko asset to be minted.
     */
    function mintKreskoAsset(address _kreskoAsset, uint256 _amount)
        external
        nonReentrant
        kreskoAssetExistsAndMintable(_kreskoAsset)
    {
        require(_amount > 0, "KR: 0-mint");

        // Get the value of the minter's current deposited collateral.
        FixedPoint.Unsigned memory accountCollateralValue = getAccountCollateralValue(msg.sender);
        // Get the account's current minimum collateral value required to maintain current debts.
        FixedPoint.Unsigned memory minAccountCollateralValue = getAccountMinimumCollateralValue(msg.sender);
        // Calculate additional collateral amount required to back requested additional mint.
        FixedPoint.Unsigned memory additionalCollateralValue = getMinimumCollateralValue(_kreskoAsset, _amount);

        // Verify that minter has sufficient collateral to back current debt + new requested debt.
        require(
            minAccountCollateralValue.add(additionalCollateralValue).isLessThanOrEqual(accountCollateralValue),
            "KR: insufficientCollateral"
        );

        // If the account does not have an existing debt for this Kresko Asset,
        // push it to the list of the account's minted Kresko Assets.
        uint256 existingDebtAmount = kreskoAssetDebt[msg.sender][_kreskoAsset];
        if (existingDebtAmount == 0) {
            mintedKreskoAssets[msg.sender].push(_kreskoAsset);
        }
        // Record the mint.
        kreskoAssetDebt[msg.sender][_kreskoAsset] = existingDebtAmount + _amount;

        IKreskoAsset(_kreskoAsset).mint(msg.sender, _amount);

        emit KreskoAssetMinted(msg.sender, _kreskoAsset, _amount);
    }

    /**
     * @notice Burns sender's existing Kresko assets.
     * @param _kreskoAsset The address of the Kresko asset.
     * @param _amount The amount of the Kresko asset to be burned.
     * @param _mintedKreskoAssetIndex The index of the collateral asset in the sender's minted assets array.
     * Only needed if withdrawing the entire deposit of a particular collateral asset.
     */
    function burnKreskoAsset(
        address _kreskoAsset,
        uint256 _amount,
        uint256 _mintedKreskoAssetIndex
    ) external nonReentrant kreskoAssetExistsMaybeNotMintable(_kreskoAsset) {
        require(_amount > 0, "KR: 0-burn");

        // Ensure the amount being burned is not greater than the sender's debt.
        uint256 debtAmount = kreskoAssetDebt[msg.sender][_kreskoAsset];
        require(_amount <= debtAmount, "KR: amount > debt");

        // Record the burn.
        kreskoAssetDebt[msg.sender][_kreskoAsset] = debtAmount - _amount;
        // If the sender is burning all of the kresko asset, remove it from minted assets array.
        if (_amount == debtAmount) {
            mintedKreskoAssets[msg.sender].removeAddress(_kreskoAsset, _mintedKreskoAssetIndex);
        }

        _chargeBurnFee(msg.sender, _kreskoAsset, _amount);

        // Burn the received kresko assets, removing them from circulation.
        IKreskoAsset(_kreskoAsset).burn(msg.sender, _amount);

        emit KreskoAssetBurned(msg.sender, _kreskoAsset, _amount);
    }

    // /* ===== Liquidation ===== */

    // /**
    //  * @notice Attempts to liquidate an account by repaying the portion of the account's Kresko asset
    //  *         debt, receiving in return a portion of the account's collateral at a discounted rate.
    //  * @param _account The account to attempt to liquidate.
    //  * @param _repayKreskoAsset The address of the Kresko asset to be repaid.
    //  * @param _repayAmount The amount of the Kresko asset to be repaid.
    //  * @param _collateralAssetToSeize The address of the collateral asset to be seized.
    //  * @param _mintedKreskoAssetIndex The index of the Kresko asset in the account's minted assets array.
    //  * @param _depositedCollateralAssetIndex Index of the collateral asset in the account's collateral assets array.
    //  * @param _keepKrAssetDebt Liquidator can choose to receive the whole seized amount keeping the krAsset debt.
    //  * Setting _keepKrAssetDebt to false will instead only send the incentive and repay krAsset debt.
    //  */

    function liquidate(
        address _account,
        address _repayKreskoAsset,
        uint256 _repayAmount,
        address _collateralAssetToSeize,
        uint256 _mintedKreskoAssetIndex,
        uint256 _depositedCollateralAssetIndex,
        bool _keepKrAssetDebt
    ) external nonReentrant {
        // Not used with modifiers due to stack too deep errors
        require(kreskoAssets[_repayKreskoAsset].exists, "KR: !krAssetExist");
        require(collateralAssets[_collateralAssetToSeize].exists, "KR: !collateralExists");
        require(_repayAmount > 0, "KR: 0-repay");

        // Check that this account is below its minimum collateralization ratio and can be liquidated.
        require(isAccountLiquidatable(_account), "KR: !accountLiquidatable");

        uint256 krAssetDebt = kreskoAssetDebt[_account][_repayKreskoAsset];

        // Avoid stack too deep error
        {
            // Liquidator may not repay more than what is allowed by the close factor.
            // Max liquidation = total debt * close factor.
            FixedPoint.Unsigned memory maxLiquidation = FixedPoint.Unsigned(krAssetDebt).mul(closeFactor);
            require(_repayAmount <= maxLiquidation.rawValue, "KR: repay > max");
        }

        FixedPoint.Unsigned memory collateralPriceUSD =
            FixedPoint.Unsigned(collateralAssets[_collateralAssetToSeize].oracle.value());

        // Repay amount USD = repay amount * KR asset USD exchange rate.
        FixedPoint.Unsigned memory repayAmountUSD =
            FixedPoint.Unsigned(_repayAmount).mul(FixedPoint.Unsigned(kreskoAssets[_repayKreskoAsset].oracle.value()));

        // Calculate amount of collateral to seize.
        FixedPoint.Unsigned memory seizeAmount = _calculateAmountToSeize(collateralPriceUSD, repayAmountUSD);

        seizeAmount = _liquidateAssets(
            _account,
            krAssetDebt,
            _repayAmount,
            seizeAmount.rawValue,
            _repayKreskoAsset,
            _mintedKreskoAssetIndex,
            _collateralAssetToSeize,
            _depositedCollateralAssetIndex
        );

        // Charge burn fee from the liquidated user
        _chargeBurnFee(_account, _repayKreskoAsset, _repayAmount);

        // Burn the received Kresko assets, removing them from circulation.
        IKreskoAsset(_repayKreskoAsset).burn(msg.sender, _repayAmount);

        uint256 collateralToSend;
        if (_keepKrAssetDebt) {
            collateralToSend = seizeAmount.rawValue;
        } else {
            collateralToSend = _calculateCollateralToSendAndAdjustDebt(
                _repayKreskoAsset,
                _repayAmount,
                _mintedKreskoAssetIndex,
                seizeAmount,
                repayAmountUSD,
                collateralPriceUSD
            );
        }

        // Send liquidator the seized collateral.
        IERC20MetadataUpgradeable(_collateralAssetToSeize).safeTransfer(msg.sender, collateralToSend);

        emit LiquidationOccurred(
            _account,
            msg.sender,
            _repayKreskoAsset,
            _repayAmount,
            _collateralAssetToSeize,
            collateralToSend
        );
    }

    /**
     * ==================================================
     * ============== Owner-only functions ==============
     * ==================================================
     */

    /* ===== Collateral ===== */

    /**
     * @notice Adds a collateral asset to the protocol.
     * @dev Only callable by the owner and cannot be called more than once for an asset.
     * @param _collateralAsset The address of the collateral asset.
     * @param _factor The collateral factor of the collateral asset as a raw value for a FixedPoint.Unsigned.
     * Must be <= 1e18.
     * @param _oracle The oracle address for the collateral asset's USD value.
     */
    function addCollateralAsset(
        address _collateralAsset,
        uint256 _factor,
        address _oracle,
        bool isNonRebasingWrapperToken
    ) external nonReentrant onlyOwner collateralAssetDoesNotExist(_collateralAsset) {
        require(_collateralAsset != address(0), "KR: !collateralAddr");
        require(_factor <= FixedPoint.FP_SCALING_FACTOR, "KR: factor > 1FP");
        require(_oracle != address(0), "KR: !oracleAddr");

        // Set as the rebasing underlying token if the collateral asset is a
        // NonRebasingWrapperToken, otherwise set as address(0).
        address underlyingRebasingToken =
            isNonRebasingWrapperToken ? INonRebasingWrapperToken(_collateralAsset).underlyingToken() : address(0);

        collateralAssets[_collateralAsset] = CollateralAsset({
            factor: FixedPoint.Unsigned(_factor),
            oracle: IOracle(_oracle),
            underlyingRebasingToken: underlyingRebasingToken,
            exists: true,
            decimals: IERC20MetadataUpgradeable(_collateralAsset).decimals()
        });
        emit CollateralAssetAdded(_collateralAsset, _factor, _oracle);
    }

    /**
     * @notice Updates the collateral factor of a previously added collateral asset.
     * @dev Only callable by the owner.
     * @param _collateralAsset The address of the collateral asset.
     * @param _factor The new collateral factor as a raw value for a FixedPoint.Unsigned. Must be <= 1e18.
     */
    function updateCollateralFactor(address _collateralAsset, uint256 _factor)
        external
        onlyOwner
        collateralAssetExists(_collateralAsset)
    {
        // Setting the factor to 0 effectively sunsets a collateral asset, which is intentionally allowed.
        require(_factor <= FixedPoint.FP_SCALING_FACTOR, "KR: factor > 1FP");

        collateralAssets[_collateralAsset].factor = FixedPoint.Unsigned(_factor);
        emit CollateralAssetFactorUpdated(_collateralAsset, _factor);
    }

    /**
     * @notice Updates the oracle address of a previously added collateral asset.
     * @dev Only callable by the owner.
     * @param _collateralAsset The address of the collateral asset.
     * @param _oracle The new oracle address for the collateral asset.
     */
    function updateCollateralAssetOracle(address _collateralAsset, address _oracle)
        external
        onlyOwner
        collateralAssetExists(_collateralAsset)
    {
        require(_oracle != address(0), "KR: !oracleAddr");

        collateralAssets[_collateralAsset].oracle = IOracle(_oracle);
        emit CollateralAssetOracleUpdated(_collateralAsset, _oracle);
    }

    /* ===== Kresko Assets ===== */

    /**
     * @notice Adds a Kresko asset to the protocol.
     * @dev Only callable by the owner and cannot be called more than once for a given symbol.
     * @param _kreskoAsset The address of the Kresko asset.
     * @param _symbol The symbol of the Kresko asset.
     * @param _kFactor The k-factor of the Kresko asset as a raw value for a FixedPoint.Unsigned. Must be >= 1e18.
     * @param _oracle The oracle address for the Kresko asset.
     */
    function addKreskoAsset(
        address _kreskoAsset,
        string calldata _symbol,
        uint256 _kFactor,
        address _oracle
    ) external onlyOwner nonNullString(_symbol) kreskoAssetDoesNotExist(_kreskoAsset, _symbol) {
        require(_kFactor >= FixedPoint.FP_SCALING_FACTOR, "KR: kFactor < 1FP");
        require(_oracle != address(0), "KR: !oracleAddr");
        IKreskoAsset kreskoAsset = IKreskoAsset(_kreskoAsset);
        require(kreskoAsset.hasRole(kreskoAsset.OPERATOR_ROLE(), address(this)), "KR: !assetOperator");

        // Store symbol to prevent duplicate KreskoAsset symbols.
        kreskoAssetSymbols[_symbol] = true;

        // Deploy KreskoAsset contract and store its details.
        kreskoAssets[_kreskoAsset] = KrAsset({
            kFactor: FixedPoint.Unsigned(_kFactor),
            oracle: IOracle(_oracle),
            exists: true,
            mintable: true
        });
        emit KreskoAssetAdded(_kreskoAsset, _symbol, _kFactor, _oracle);
    }

    /**
     * @notice Updates the k-factor of a previously added Kresko asset.
     * @dev Only callable by the owner.
     * @param _kreskoAsset The address of the Kresko asset.
     * @param _kFactor The new k-factor as a raw value for a FixedPoint.Unsigned. Must be >= 1e18.
     */
    function updateKreskoAssetFactor(address _kreskoAsset, uint256 _kFactor)
        external
        onlyOwner
        kreskoAssetExistsMaybeNotMintable(_kreskoAsset)
    {
        require(_kFactor >= FixedPoint.FP_SCALING_FACTOR, "KR: kFactor < 1FP");

        kreskoAssets[_kreskoAsset].kFactor = FixedPoint.Unsigned(_kFactor);
        emit KreskoAssetKFactorUpdated(_kreskoAsset, _kFactor);
    }

    /**
     * @dev Updates the mintable property of a previously added Kresko asset.
     * @dev Only callable by the owner.
     * @param _kreskoAsset The address of the Kresko asset.
     * @param _mintable The new mintable value.
     */
    function updateKreskoAssetMintable(address _kreskoAsset, bool _mintable)
        external
        onlyOwner
        kreskoAssetExistsMaybeNotMintable(_kreskoAsset)
    {
        kreskoAssets[_kreskoAsset].mintable = _mintable;
        emit KreskoAssetMintableUpdated(_kreskoAsset, _mintable);
    }

    /**
     * @dev Updates the oracle address of a previously added Kresko asset.
     * @dev Only callable by the owner.
     * @param _kreskoAsset The address of the Kresko asset.
     * @param _oracle The new oracle address for the Kresko asset's USD value.
     */
    function updateKreskoAssetOracle(address _kreskoAsset, address _oracle)
        external
        onlyOwner
        kreskoAssetExistsMaybeNotMintable(_kreskoAsset)
    {
        require(_oracle != address(0), "KR: !oracleAddr");

        kreskoAssets[_kreskoAsset].oracle = IOracle(_oracle);
        emit KreskoAssetOracleUpdated(_kreskoAsset, _oracle);
    }

    /* ===== Configurable parameters ===== */

    /**
     * @notice Updates the burn fee.
     * @param _burnFee The new burn fee as a raw value for a FixedPoint.Unsigned.
     */
    function updateBurnFee(uint256 _burnFee) public onlyOwner {
        require(_burnFee <= MAX_BURN_FEE, "KR: burnFee > max");
        burnFee = FixedPoint.Unsigned(_burnFee);
        emit BurnFeeUpdated(_burnFee);
    }

    /**
     * @notice Updates the close factor.
     * @param _closeFactor The new close factor as a raw value for a FixedPoint.Unsigned.
     */
    function updateCloseFactor(uint256 _closeFactor) public onlyOwner {
        require(_closeFactor >= MIN_CLOSE_FACTOR, "KR: closeFactor < min");
        require(_closeFactor <= MAX_CLOSE_FACTOR, "KR: closeFactor > max");
        closeFactor = FixedPoint.Unsigned(_closeFactor);
        emit CloseFactorUpdated(_closeFactor);
    }

    /**
     * @notice Updates the fee recipient.
     * @param _feeRecipient The new fee recipient.
     */
    function updateFeeRecipient(address _feeRecipient) public onlyOwner {
        require(_feeRecipient != address(0), "KR: !feeRecipient");
        feeRecipient = _feeRecipient;
        emit FeeRecipientUpdated(_feeRecipient);
    }

    /**
     * @notice Updates the liquidation incentive multiplier.
     * @param _liquidationIncentiveMultiplier The new liquidation incentive multiplie.
     */
    function updateLiquidationIncentiveMultiplier(uint256 _liquidationIncentiveMultiplier) public onlyOwner {
        require(_liquidationIncentiveMultiplier >= MIN_LIQUIDATION_INCENTIVE_MULTIPLIER, "KR: liqIncentiveMulti < min");
        require(_liquidationIncentiveMultiplier <= MAX_LIQUIDATION_INCENTIVE_MULTIPLIER, "KR: liqIncentiveMulti > max");
        liquidationIncentiveMultiplier = FixedPoint.Unsigned(_liquidationIncentiveMultiplier);
        emit LiquidationIncentiveMultiplierUpdated(_liquidationIncentiveMultiplier);
    }

    /**
     * @dev Updates the contract's collateralization ratio.
     * @param _minimumCollateralizationRatio The new minimum collateralization ratio as a raw value
     * for a FixedPoint.Unsigned.
     */
    function updateMinimumCollateralizationRatio(uint256 _minimumCollateralizationRatio) public onlyOwner {
        require(_minimumCollateralizationRatio >= MIN_MINIMUM_COLLATERALIZATION_RATIO, "KR: minCollateralRatio < min");
        minimumCollateralizationRatio = FixedPoint.Unsigned(_minimumCollateralizationRatio);
        emit MinimumCollateralizationRatioUpdated(_minimumCollateralizationRatio);
    }

    /**
     * ==================================================
     * ============= Core internal functions ============
     * ==================================================
     */

    /* ==== Collateral ==== */

    /**
     * @notice Records msg.sender as having deposited an amount of a collateral asset.
     * @dev Token transfers are expected to be done by the caller.
     * @param _collateralAsset The address of the collateral asset.
     * @param _amount The amount of the collateral asset deposited.
     */
    function _recordCollateralDeposit(address _collateralAsset, uint256 _amount) internal {
        // Because the depositedCollateralAssets[msg.sender] is pushed to if the existing
        // deposit amount is 0, require the amount to be > 0. Otherwise, the depositedCollateralAssets[msg.sender]
        // could be filled with duplicates, causing collateral to be double-counted in the collateral value.
        require(_amount > 0, "KR: 0-deposit");

        // If the account does not have an existing deposit for this collateral asset,
        // push it to the list of the account's deposited collateral assets.
        uint256 existingDepositAmount = collateralDeposits[msg.sender][_collateralAsset];
        if (existingDepositAmount == 0) {
            depositedCollateralAssets[msg.sender].push(_collateralAsset);
        }
        // Record the deposit.
        collateralDeposits[msg.sender][_collateralAsset] = existingDepositAmount + _amount;

        emit CollateralDeposited(msg.sender, _collateralAsset, _amount);
    }

    function _verifyAndRecordCollateralWithdrawal(
        address _collateralAsset,
        uint256 _amount,
        uint256 _depositAmount,
        uint256 _depositedCollateralAssetIndex
    ) internal {
        require(_amount > 0, "KR: 0-withdraw");

        // Ensure the withdrawal does not result in the account having a collateral value
        // under the minimum collateral amount required to maintain a healthy position.
        // I.e. the new account's collateral value must still exceed the account's minimum
        // collateral value.
        // Get the account's current collateral value.
        FixedPoint.Unsigned memory accountCollateralValue = getAccountCollateralValue(msg.sender);
        // Get the collateral value that the account will lose as a result of this withdrawal.
        (FixedPoint.Unsigned memory withdrawnCollateralValue, ) =
            getCollateralValueAndOraclePrice(
                _collateralAsset,
                _amount,
                false // Take the collateral factor into consideration.
            );
        // Get the account's minimum collateral value.
        FixedPoint.Unsigned memory accountMinCollateralValue = getAccountMinimumCollateralValue(msg.sender);
        // Require accountCollateralValue - withdrawnCollateralValue >= accountMinCollateralValue.
        require(
            accountCollateralValue.sub(withdrawnCollateralValue).isGreaterThanOrEqual(accountMinCollateralValue),
            "KR: collateralTooLow"
        );

        // Record the withdrawal.
        collateralDeposits[msg.sender][_collateralAsset] = _depositAmount - _amount;
        // If the sender is withdrawing all of the collateral asset, remove the collateral asset
        // from the sender's deposited collateral assets array.
        if (_amount == _depositAmount) {
            depositedCollateralAssets[msg.sender].removeAddress(_collateralAsset, _depositedCollateralAssetIndex);
        }

        emit CollateralWithdrawn(msg.sender, _collateralAsset, _amount);
    }

    /**
     * @notice For a given collateral asset and amount, returns a FixedPoint.Unsigned representation.
     * @dev If the collateral asset has decimals other than 18, the amount is scaled appropriately.
     *   If decimals > 18, there may be a loss of precision.
     * @param _collateralAsset The address of the collateral asset.
     * @param _amount The amount of the collateral asset.
     * @return A FixedPoint.Unsigned of amount scaled according to the collateral asset's decimals.
     */
    function _toCollateralFixedPointAmount(address _collateralAsset, uint256 _amount)
        internal
        view
        returns (FixedPoint.Unsigned memory)
    {
        CollateralAsset memory collateralAsset = collateralAssets[_collateralAsset];
        // Initially, use the amount as the raw value for the FixedPoint.Unsigned,
        // which internally uses FixedPoint.FP_DECIMALS (18) decimals. Most collateral
        // assets will have 18 decimals.
        FixedPoint.Unsigned memory fixedPointAmount = FixedPoint.Unsigned(_amount);
        // Handle cases where the collateral asset's decimal amount is not 18.
        if (collateralAsset.decimals < FixedPoint.FP_DECIMALS) {
            // If the decimals are less than 18, multiply the amount
            // to get the correct fixed point value.
            // E.g. 1 full token of a 17 decimal token will  cause the
            // initial setting of amount to be 0.1, so we multiply
            // by 10 ** (18 - 17) = 10 to get it to 0.1 * 10 = 1.
            return fixedPointAmount.mul(10**(FixedPoint.FP_DECIMALS - collateralAsset.decimals));
        } else if (collateralAsset.decimals > FixedPoint.FP_DECIMALS) {
            // If the decimals are greater than 18, divide the amount
            // to get the correct fixed point value.
            // Note because FixedPoint numbers are 18 decimals, this results
            // in loss of precision. E.g. if the collateral asset has 19
            // decimals and the deposit amount is only 1 uint, this will divide
            // 1 by 10 ** (19 - 18), resulting in 1 / 10 = 0
            return fixedPointAmount.div(10**(collateralAsset.decimals - FixedPoint.FP_DECIMALS));
        }
        return fixedPointAmount;
    }

    /**
     * @notice For a given collateral asset and fixed point amount, i.e. where a rawValue of 1e18 is equal to 1
     *   whole token, returns the amount according to the collateral asset's decimals.
     * @dev If the collateral asset has decimals other than 18, the amount is scaled appropriately.
     *   If decimals < 18, there may be a loss of precision.
     * @param _collateralAsset The address of the collateral asset.
     * @param _fixedPointAmount The fixed point amount of the collateral asset.
     * @return An amount that is compatible with the collateral asset's decimals.
     */
    function _fromCollateralFixedPointAmount(address _collateralAsset, FixedPoint.Unsigned memory _fixedPointAmount)
        internal
        view
        returns (uint256)
    {
        CollateralAsset memory collateralAsset = collateralAssets[_collateralAsset];
        // Initially, use the rawValue, which internally uses FixedPoint.FP_DECIMALS (18) decimals
        // Most collateral assets will have 18 decimals.
        uint256 amount = _fixedPointAmount.rawValue;
        // Handle cases where the collateral asset's decimal amount is not 18.
        if (collateralAsset.decimals < FixedPoint.FP_DECIMALS) {
            // If the decimals are less than 18, divide the depositAmount
            // to get the correct fixed point value.
            // E.g. 1 full token will result in amount being 1e18 at this point,
            // so if the token has 17 decimals, divide by 10 ** (18 - 17) = 10
            // to get a value of 1e17.
            // This may result in a loss of precision.
            return amount / (10**(FixedPoint.FP_DECIMALS - collateralAsset.decimals));
        } else if (collateralAsset.decimals > FixedPoint.FP_DECIMALS) {
            // If the decimals are greater than 18, multiply the depositAmount
            // to get the correct fixed point value.
            // E.g. 1 full token will result in amount being 1e18 at this point,
            // so if the token has 19 decimals, multiply by 10 ** (19 - 18) = 10
            // to get a value of 1e19.
            return amount * (10**(collateralAsset.decimals - FixedPoint.FP_DECIMALS));
        }
        return amount;
    }

    /* ==== Kresko Assets ==== */

    /**
     * @notice Charges the protocol burn fee based off the value of the burned asset.
     * @dev Takes the fee from the account's collateral assets. Attempts collateral assets
     *   in reverse order of the account's deposited collateral assets array.
     * @param _account The account to charge the burn fee from.
     * @param _kreskoAsset The address of the kresko asset being burned.
     * @param _kreskoAssetAmountBurned The amount of the kresko asset being burned.
     */
    function _chargeBurnFee(
        address _account,
        address _kreskoAsset,
        uint256 _kreskoAssetAmountBurned
    ) internal {
        KrAsset memory krAsset = kreskoAssets[_kreskoAsset];
        // Calculate the value of the fee according to the value of the krAssets being burned.
        FixedPoint.Unsigned memory feeValue =
            FixedPoint.Unsigned(krAsset.oracle.value()).mul(FixedPoint.Unsigned(_kreskoAssetAmountBurned)).mul(burnFee);

        // Do nothing if the fee value is 0.
        if (feeValue.rawValue == 0) {
            return;
        }

        address[] memory accountCollateralAssets = depositedCollateralAssets[_account];
        // Iterate backward through the account's deposited collateral assets to safely
        // traverse the array while still being able to remove elements if necessary.
        // This is because removing the last element of the array does not shift around
        // other elements in the array.
        for (uint256 i = accountCollateralAssets.length - 1; i >= 0; i--) {
            address collateralAssetAddress = accountCollateralAssets[i];

            (uint256 transferAmount, FixedPoint.Unsigned memory feeValuePaid) =
                _calcBurnFee(collateralAssetAddress, _account, feeValue, i);

            // Remove the transferAmount from the stored deposit for the account.
            collateralDeposits[_account][collateralAssetAddress] -= transferAmount;
            // Transfer the fee to the feeRecipient.
            IERC20MetadataUpgradeable(collateralAssetAddress).safeTransfer(feeRecipient, transferAmount);
            emit BurnFeePaid(_account, collateralAssetAddress, transferAmount, feeValuePaid.rawValue);

            feeValue = feeValue.sub(feeValuePaid);
            // If the entire fee has been paid, no more action needed.
            if (feeValue.rawValue == 0) {
                return;
            }
        }
    }

    /**
     * @notice Calculates the burn fee for a burned asset.
     * @param _collateralAssetAddress The collateral asset from which to take to the fee.
     * @param _account The owner of the collateral.
     * @param _feeValue The original value of the fee.
     * @param _collateralAssetIndex The collateral asset's index in the user's depositedCollateralAssets array.
     * @return The transfer amount to be received as a uint256 and a FixedPoint.Unsigned
     * representing the fee value paid.
     */
    function _calcBurnFee(
        address _collateralAssetAddress,
        address _account,
        FixedPoint.Unsigned memory _feeValue,
        uint256 _collateralAssetIndex
    ) internal returns (uint256, FixedPoint.Unsigned memory) {
        uint256 depositAmount = collateralDeposits[_account][_collateralAssetAddress];

        // Don't take the collateral asset's collateral factor into consideration.
        (FixedPoint.Unsigned memory depositValue, FixedPoint.Unsigned memory oraclePrice) =
            getCollateralValueAndOraclePrice(_collateralAssetAddress, depositAmount, true);

        FixedPoint.Unsigned memory feeValuePaid;
        uint256 transferAmount;
        // If feeValue < depositValue, the entire fee can be charged for this collateral asset.
        if (_feeValue.isLessThan(depositValue)) {
            // We want to make sure that transferAmount is < depositAmount.
            // Proof:
            //   depositValue <= oraclePrice * depositAmount (<= due to a potential loss of precision)
            //   feeValue < depositValue
            // Meaning:
            //   feeValue < oraclePrice * depositAmount
            // Solving for depositAmount we get:
            //   feeValue / oraclePrice < depositAmount
            // Due to integer division:
            //   transferAmount = floor(feeValue / oracleValue)
            //   transferAmount <= feeValue / oraclePrice
            // We see that:
            //   transferAmount <= feeValue / oraclePrice < depositAmount
            //   transferAmount < depositAmount
            transferAmount = _fromCollateralFixedPointAmount(_collateralAssetAddress, _feeValue.div(oraclePrice));
            feeValuePaid = _feeValue;
        } else {
            // If the feeValue >= depositValue, the entire deposit
            // should be taken as the fee.
            transferAmount = depositAmount;
            feeValuePaid = depositValue;
            // Because the entire deposit is taken, remove it from the depositCollateralAssets array.
            depositedCollateralAssets[_account].removeAddress(_collateralAssetAddress, _collateralAssetIndex);
        }
        return (transferAmount, feeValuePaid);
    }

    /* ==== Liquidation ==== */

    // /**
    //  * @notice Calculate amount of collateral to seize during the liquidation process.
    //  * @param _collateralOraclePriceUSD The address of the collateral asset to be seized.
    //  * @param _kreskoAssetRepayAmountUSD Kresko asset amount being repaid in exchange for the seized collateral.
    //  */
    function _calculateAmountToSeize(
        FixedPoint.Unsigned memory _collateralOraclePriceUSD,
        FixedPoint.Unsigned memory _kreskoAssetRepayAmountUSD
    ) internal view returns (FixedPoint.Unsigned memory) {
        // Seize amount = (repay amount USD / exchange rate of collateral asset) * liquidation incentive.
        // Denominate seize amount in collateral type
        // Apply liquidation incentive multiplier
<<<<<<< HEAD
        return _kreskoAssetRepayAmountUSD.div(_collateralOraclePriceUSD).mul(liquidationIncentiveMultiplier);
    }
=======
        FixedPoint.Unsigned memory seizeAmount =
            _kreskoAssetRepayAmountUSD.mul(liquidationIncentiveMultiplier).div(oraclePrice);
>>>>>>> da08defd

    /**
     * @notice Calculates the amount of incentive to send as chosen collateral to the liquidaros
     * @param _repayKreskoAsset krAsset debt to be repaid.
     * @param _repayAmount krAsset amount to be repaid.
     * @param _repayKreskoAssetIndex Index of the krAsset. Only used if liquidator has debt.
     * @param _seizeAmount The calculated amount of collateral assets to be seized.
     * @param _repayAmountUSD Total USD value of krAsset repayment.
     * @param _collateralPriceUSD Single collateral units USD price.
     */
    function _calculateCollateralToSendAndAdjustDebt(
        address _repayKreskoAsset,
        uint256 _repayAmount,
        uint256 _repayKreskoAssetIndex,
        FixedPoint.Unsigned memory _seizeAmount,
        FixedPoint.Unsigned memory _repayAmountUSD,
        FixedPoint.Unsigned memory _collateralPriceUSD
    ) internal returns (uint256) {
        uint256 liquidatorDebtBeforeRepay = kreskoAssetDebt[msg.sender][_repayKreskoAsset];

        // If liquidator has no debt remaining set the debt to 0
        uint256 liquidatorDebtAfterRepay =
            liquidatorDebtBeforeRepay > _repayAmount ? liquidatorDebtBeforeRepay - _repayAmount : 0;

        kreskoAssetDebt[msg.sender][_repayKreskoAsset] = liquidatorDebtAfterRepay;

        if (liquidatorDebtBeforeRepay > 0 && liquidatorDebtAfterRepay == 0) {
            mintedKreskoAssets[msg.sender].removeAddress(_repayKreskoAsset, _repayKreskoAssetIndex);
        }

        FixedPoint.Unsigned memory seizedAmountUSD = _seizeAmount.mul(_collateralPriceUSD);

        return seizedAmountUSD.sub(_repayAmountUSD).div(_collateralPriceUSD).rawValue;
    }

    /**
     * @notice Remove Kresko assets and collateral assets from the liquidated user's holdings.
     * @param _account The account to attempt to liquidate.
     * @param _krAssetDebt The amount of Kresko assets that the liquidated user owes.
     * @param _repayAmount The amount of the Kresko asset to be repaid.
     * @param _seizeAmount The calculated amount of collateral assets to be seized.
     * @param _repayKreskoAsset The address of the Kresko asset to be repaid.
     * @param _mintedKreskoAssetIndex The index of the Kresko asset in the user's minted assets array.
     * @param _collateralAssetToSeize The address of the collateral asset to be seized.
     * @param _depositedCollateralAssetIndex The index of the collateral asset in the account's collateral assets array.
     */
    function _liquidateAssets(
        address _account,
        uint256 _krAssetDebt,
        uint256 _repayAmount,
        uint256 _seizeAmount,
        address _repayKreskoAsset,
        uint256 _mintedKreskoAssetIndex,
        address _collateralAssetToSeize,
        uint256 _depositedCollateralAssetIndex
    ) internal returns (FixedPoint.Unsigned memory) {
        // Subtract repaid Kresko assets from liquidated user's recorded debt.
        kreskoAssetDebt[_account][_repayKreskoAsset] = _krAssetDebt - _repayAmount;
        // If the liquidation repays the user's entire Kresko asset balance, remove it from minted assets array.
        if (_repayAmount == _krAssetDebt) {
            mintedKreskoAssets[msg.sender].removeAddress(_repayKreskoAsset, _mintedKreskoAssetIndex);
        }

        // Get users collateral deposit amount
        uint256 collateralDeposit = collateralDeposits[_account][_collateralAssetToSeize];

        if (collateralDeposit > _seizeAmount) {
            collateralDeposits[_account][_collateralAssetToSeize] = collateralDeposit - _seizeAmount;
        } else {
            // This clause means user either has collateralDeposits equal or less than the _seizeAmount
            _seizeAmount = collateralDeposit;
            // So we set the collateralDeposits to 0
            collateralDeposits[_account][_collateralAssetToSeize] = 0;
            // And remove the asset from the deposits array.
            depositedCollateralAssets[_account].removeAddress(_collateralAssetToSeize, _depositedCollateralAssetIndex);
        }

        // Return the actual amount seized
        return _toCollateralFixedPointAmount(_collateralAssetToSeize, _seizeAmount);
    }

    /**
     * ==================================================
     * ============== Public view functions =============
     * ==================================================
     */

    /* ==== Collateral ==== */

    /**
     * @notice Gets an array of collateral assets the account has deposited.
     * @param _account The account to get the deposited collateral assets for.
     * @return An array of addresses of collateral assets the account has deposited.
     */
    function getDepositedCollateralAssets(address _account) external view returns (address[] memory) {
        return depositedCollateralAssets[_account];
    }

    /**
     * @notice Gets the collateral value of a particular account.
     * @dev O(# of different deposited collateral assets by account) complexity.
     * @param _account The account to calculate the collateral value for.
     * @return The collateral value of a particular account.
     */
    function getAccountCollateralValue(address _account) public view returns (FixedPoint.Unsigned memory) {
        FixedPoint.Unsigned memory totalCollateralValue = FixedPoint.Unsigned(0);

        address[] memory assets = depositedCollateralAssets[_account];
        for (uint256 i = 0; i < assets.length; i++) {
            address asset = assets[i];
            (FixedPoint.Unsigned memory collateralValue, ) =
                getCollateralValueAndOraclePrice(
                    asset,
                    collateralDeposits[_account][asset],
                    false // Take the collateral factor into consideration.
                );
            totalCollateralValue = totalCollateralValue.add(collateralValue);
        }
        return totalCollateralValue;
    }

    /**
     * @notice Gets an account's minimum collateral value for its Kresko Asset debts.
     * @dev Accounts that have their collateral value under the minimum collateral value are considered unhealthy
     * and therefore to avoid liquidations users should maintain a collateral value higher than the value returned.
     * @param _account The account to calculate the minimum collateral value for.
     * @return The minimum collateral value of a particular account.
     */
    function getAccountMinimumCollateralValue(address _account) public view returns (FixedPoint.Unsigned memory) {
        FixedPoint.Unsigned memory minCollateralValue = FixedPoint.Unsigned(0);

        address[] memory assets = mintedKreskoAssets[_account];
        for (uint256 i = 0; i < assets.length; i++) {
            address asset = assets[i];
            uint256 amount = kreskoAssetDebt[_account][asset];
            minCollateralValue = minCollateralValue.add(getMinimumCollateralValue(asset, amount));
        }
        return minCollateralValue;
    }

    /**
     * @notice Get the minimum collateral value required to keep a individual debt position healthy.
     * @param _collateralAsset The address of the Kresko asset.
     * @param _amount The Kresko Asset debt amount.
     * @return minCollateralValue is the minimum collateral value required for this Kresko Asset amount.
     */
    function getMinimumCollateralValue(address _collateralAsset, uint256 _amount)
        public
        view
        kreskoAssetExistsMaybeNotMintable(_collateralAsset)
        returns (FixedPoint.Unsigned memory minCollateralValue)
    {
        // Calculate the Kresko asset's value weighted by its k-factor.
        FixedPoint.Unsigned memory weightedKreskoAssetValue = getKrAssetValue(_collateralAsset, _amount);
        // Calculate the minimum collateral required to back this Kresko asset amount.
        return weightedKreskoAssetValue.mul(minimumCollateralizationRatio);
    }

    /**
     * @notice Gets the collateral value for a single collateral asset and amount.
     * @param _collateralAsset The address of the collateral asset.
     * @param _amount The amount of the collateral asset to calculate the collateral value for.
     * @return The collateral value for the provided amount of the collateral asset.
     */
    function getCollateralValueAndOraclePrice(
        address _collateralAsset,
        uint256 _amount,
        bool _ignoreCollateralFactor
    ) public view returns (FixedPoint.Unsigned memory, FixedPoint.Unsigned memory) {
        CollateralAsset memory collateralAsset = collateralAssets[_collateralAsset];

        FixedPoint.Unsigned memory fixedPointAmount = _toCollateralFixedPointAmount(_collateralAsset, _amount);
        FixedPoint.Unsigned memory oraclePrice = FixedPoint.Unsigned(collateralAsset.oracle.value());
        FixedPoint.Unsigned memory value = fixedPointAmount.mul(oraclePrice);

        if (!_ignoreCollateralFactor) {
            value = value.mul(collateralAsset.factor);
        }
        return (value, oraclePrice);
    }

    /* ==== Kresko Assets ==== */

    /**
     * @notice Gets an array of Kresko assets the account has minted.
     * @param _account The account to get the minted Kresko assets for.
     * @return An array of addresses of Kresko assets the account has minted.
     */
    function getMintedKreskoAssets(address _account) external view returns (address[] memory) {
        return mintedKreskoAssets[_account];
    }

    /**
     * @notice Gets the Kresko asset value in USD of a particular account.
     * @param _account The account to calculate the Kresko asset value for.
     * @return The Kresko asset value of a particular account.
     */
    function getAccountKrAssetValue(address _account) public view returns (FixedPoint.Unsigned memory) {
        FixedPoint.Unsigned memory value = FixedPoint.Unsigned(0);

        address[] memory assets = mintedKreskoAssets[_account];
        for (uint256 i = 0; i < assets.length; i++) {
            address asset = assets[i];
            value = value.add(getKrAssetValue(asset, kreskoAssetDebt[_account][asset]));
        }
        return value;
    }

    /**
     * @notice Gets the USD value for a single Kresko asset and amount.
     * @param _kreskoAsset The address of the Kresko asset.
     * @param _amount The amount of the Kresko asset to calculate the value for.
     * @return The value for the provided amount of the Kresko asset.
     */
    function getKrAssetValue(address _kreskoAsset, uint256 _amount) public view returns (FixedPoint.Unsigned memory) {
        KrAsset memory krAsset = kreskoAssets[_kreskoAsset];
        return FixedPoint.Unsigned(_amount).mul(FixedPoint.Unsigned(krAsset.oracle.value())).mul(krAsset.kFactor);
    }

    /* ==== Liquidation ==== */

    /**
     * @notice Calculates if an account's current collateral value is under its minimum collateral value
     * @dev Returns true if the account's current collateral value is below the minimum collateral value
     * required to consider the position healthy.
     * @param _account The account to check.
     * @return A boolean indicating if the account can be liquidated.
     */
    function isAccountLiquidatable(address _account) public view returns (bool) {
        // Get the value of the account's current deposited collateral.
        FixedPoint.Unsigned memory accountCollateralValue = getAccountCollateralValue(_account);
        // Get the account's current minimum collateral value required to maintain current debts.
        FixedPoint.Unsigned memory minAccountCollateralValue = getAccountMinimumCollateralValue(_account);

        return accountCollateralValue.isLessThan(minAccountCollateralValue);
    }
}<|MERGE_RESOLUTION|>--- conflicted
+++ resolved
@@ -1158,13 +1158,8 @@
         // Seize amount = (repay amount USD / exchange rate of collateral asset) * liquidation incentive.
         // Denominate seize amount in collateral type
         // Apply liquidation incentive multiplier
-<<<<<<< HEAD
-        return _kreskoAssetRepayAmountUSD.div(_collateralOraclePriceUSD).mul(liquidationIncentiveMultiplier);
-    }
-=======
-        FixedPoint.Unsigned memory seizeAmount =
-            _kreskoAssetRepayAmountUSD.mul(liquidationIncentiveMultiplier).div(oraclePrice);
->>>>>>> da08defd
+        return _kreskoAssetRepayAmountUSD.mul(liquidationIncentiveMultiplier).div(_collateralOraclePriceUSD);
+    }
 
     /**
      * @notice Calculates the amount of incentive to send as chosen collateral to the liquidaros
