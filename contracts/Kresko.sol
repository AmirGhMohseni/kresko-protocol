--- conflicted
+++ resolved
@@ -21,7 +21,6 @@
         bool exists;
     }
 
-<<<<<<< HEAD
     /**
      * Whitelist of kresko assets with their respective name,
      * deployed address, k factor, and oracle address
@@ -32,22 +31,9 @@
         bool exists;
     }
 
-=======
->>>>>>> 2619328b
     mapping(address => CollateralAsset) public collateralAssets;
     mapping(address => KAsset) public kreskoAssets;
     mapping(string => bool) public kreskoAssetSymbols; // Prevents duplicate KreskoAsset symbols
-
-<<<<<<< HEAD
-    // Collateral asset events
-    event AddCollateralAsset(address assetAddress, uint256 factor, address oracle);
-    event UpdateCollateralAssetFactor(address assetAddress, uint256 factor);
-    event UpdateCollateralAssetOracle(address assetAddress, address oracle);
-    // Kresko asset events
-    event AddKreskoAsset(string name, string symbol, address assetAddress, uint256 kFactor, address oracle);
-    event UpdateKreskoAssetKFactor(address assetAddress, uint256 kFactor);
-    event UpdateKreskoAssetOracle(address assetAddress, address oracle);
-=======
     /**
      * Maps each account to a mapping of collateral asset address to the amount
      * the user has deposited into this contract. Requires the collateral to not rebase.
@@ -60,12 +46,16 @@
      */
     mapping(address => address[]) public depositedCollateralAssets;
 
+    // Collateral asset events
     event AddCollateralAsset(address assetAddress, uint256 factor, address oracle);
     event UpdateCollateralAssetFactor(address assetAddress, uint256 factor);
     event UpdateCollateralAssetOracle(address assetAddress, address oracle);
     event DepositedCollateral(address account, address assetAddress, uint256 amount);
     event WithdrewCollateral(address account, address assetAddress, uint256 amount);
->>>>>>> 2619328b
+    // Kresko asset events
+    event AddKreskoAsset(string name, string symbol, address assetAddress, uint256 kFactor, address oracle);
+    event UpdateKreskoAssetKFactor(address assetAddress, uint256 kFactor);
+    event UpdateKreskoAssetOracle(address assetAddress, address oracle);
 
     modifier collateralAssetExists(address assetAddress) {
         require(collateralAssets[assetAddress].exists, "ASSET_NOT_VALID");
@@ -220,7 +210,6 @@
     }
 
     /**
-<<<<<<< HEAD
      * @dev Whitelists a kresko asset
      * @param name The name of the kresko asset
      * @param symbol The symbol of the kresko asset
@@ -285,7 +274,9 @@
 
         kreskoAssets[assetAddress].oracle = oracle;
         emit UpdateKreskoAssetOracle(assetAddress, oracle);
-=======
+    }
+
+    /**
      * @notice Gets the collateral value of a particular account.
      * @dev O(deposited collateral assets) complexity. TODO: get this to work with tokens
      * that aren't 18 decimals.
@@ -341,6 +332,5 @@
         }
         // Remove the last element.
         depositedCollateralAssets[account].pop();
->>>>>>> 2619328b
     }
 }