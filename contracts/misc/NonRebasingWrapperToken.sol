--- conflicted
+++ resolved
@@ -134,9 +134,10 @@
         //     (contractUnderlyingBalanceAfter - underlyingDeposited)
         //
         //   tokensMinted = (underlyingDeposited * totalSupplyBefore) / contractUnderlyingBalanceBefore
-        uint256 mintAmount = _totalSupply == 0 || underlyingBalanceBefore == 0
-            ? depositAmount
-            : (depositAmount * _totalSupply) / underlyingBalanceBefore;
+        uint256 mintAmount =
+            _totalSupply == 0 || underlyingBalanceBefore == 0
+                ? depositAmount
+                : (depositAmount * _totalSupply) / underlyingBalanceBefore;
         _mint(msg.sender, mintAmount);
 
         emit DepositedUnderlying(msg.sender, depositAmount, mintAmount);
@@ -198,19 +199,15 @@
             return 0;
         }
         require(_nonRebasingAmount <= _totalSupply, "NRWToken: amount exceeds total supply");
-<<<<<<< HEAD
-        FixedPoint.Unsigned memory shareOfToken = FixedPoint.Unsigned(_nonRebasingAmount).div(
-            FixedPoint.Unsigned(_totalSupply)
-        );
-=======
->>>>>>> da08defd
         uint256 underlyingBalance = underlyingToken.balanceOf(address(this));
         // Note there is some risk of overflow if _nonRebasingAmount and underlyingBalance
         // are extremely high - this is only likely to happen if the underlying token
         // has a very high decimal count.
-        return FixedPoint.Unsigned(_nonRebasingAmount)
-            .mul(FixedPoint.Unsigned(underlyingBalance))
-            .div(FixedPoint.Unsigned(_totalSupply))
-            .rawValue;
+        return
+            FixedPoint
+                .Unsigned(_nonRebasingAmount)
+                .mul(FixedPoint.Unsigned(underlyingBalance))
+                .div(FixedPoint.Unsigned(_totalSupply))
+                .rawValue;
     }
 }