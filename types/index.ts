--- conflicted
+++ resolved
@@ -44,15 +44,6 @@
     args: A;
 };
 
-<<<<<<< HEAD
-export type InterestRateConfig = {
-    debtRateBase: BigNumber,
-    reserveFactor: BigNumber,
-    rateSlope1: BigNumber,
-    rateSlope2: BigNumber,
-    optimalPriceRate: BigNumber,
-    excessPriceRate: BigNumber,
-=======
 export type GnosisSafeDeployment = {
     defaultAddress: Address;
     released: boolean;
@@ -62,5 +53,13 @@
         opgoerli: string;
     };
     abi: any;
->>>>>>> 8f8a51d4
+}
+
+export type InterestRateConfig = {
+    debtRateBase: BigNumber,
+    reserveFactor: BigNumber,
+    rateSlope1: BigNumber,
+    rateSlope2: BigNumber,
+    optimalPriceRate: BigNumber,
+    excessPriceRate: BigNumber,
 }