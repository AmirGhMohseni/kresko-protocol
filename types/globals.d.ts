import { DeployResult } from "@kreskolabs/hardhat-deploy/types";
import type { BytesLike } from "ethers";
import { FakeContract, MockContract } from "@defi-wonderland/smock";
import { ERC20Upgradeable__factory } from "./typechain/factories/src/contracts/shared";
import { KreskoAsset__factory, KreskoAssetAnchor__factory } from "./typechain/factories/src/contracts/kreskoasset";
import { KrAssetStructOutput } from "./Kresko";
import {KreskoAssetAnchor} from "types/typechain/src/contracts/kreskoasset"
import { CollateralAssetStruct } from "./typechain/hardhat-diamond-abi/HardhatDiamondABI.sol/Kresko";
import {
    TestKreskoAssetUpdate,
    TestKreskoAssetArgs,
    TestCollateralAssetArgs,
    TestCollateralAssetUpdate,
} from "@utils/test";
import { HardhatRuntimeEnvironment } from "hardhat/types";

declare global {
    const hre: HardhatRuntimeEnvironment;
    /* -------------------------------------------------------------------------- */
    /*                              Minter Contracts                              */
    /* -------------------------------------------------------------------------- */
    type Kresko = import("types/typechain").Kresko;
    type KreskoAsset = import("types/typechain").KreskoAsset;
    type KrAsset = {
        krAsset?: boolean;
        collateral?: boolean;
        address: string;
        contract: KreskoAsset;
        deployArgs: TestKreskoAssetArgs;
        kresko: () => Promise<KrAssetStructOutput>;
        mocks?: {
            contract: MockContract<KreskoAsset>;
            priceAggregator: MockContract<FluxPriceAggregator>;
            priceFeed: FakeContract<FluxPriceFeed>;
            anchor?: MockContract<KreskoAssetAnchor>;
        };
        anchor?: KreskoAssetAnchor;
        priceAggregator: FluxPriceAggregator;
        priceFeed: FluxPriceFeed;
        setPrice?: (price: number) => void;
        getPrice?: () => Promise<BigNumber>;
<<<<<<< HEAD
        setBalance?: (user: SignerWithAddress, amount: BigNumber) =>Promise<void>;
=======
        setMarketOpen?: (marketOpen: boolean) => void;
        getMarketOpen?: () => Promise<boolean>;
>>>>>>> f0957e19
        update?: (update: TestKreskoAssetUpdate) => Promise<KrAsset>;
    };
    type Collateral = {
        address: string;
        collateral?: boolean;
        krAsset?: boolean;
        deployArgs: TestCollateralAssetArgs;
        contract: ERC20Upgradeable;
        kresko: () => Promise<CollateralAssetStruct>;
        mocks?: {
            contract: MockContract<ERC20Upgradeable>;
            priceAggregator: MockContract<FluxPriceAggregator>;
            priceFeed: FakeContract<FluxPriceFeed>;
            anchor?: MockContract<KreskoAssetAnchor>;
        };
        priceAggregator: FluxPriceAggregator;
        priceFeed: FluxPriceFeed;
        anchor?: KreskoAssetAnchor;
        setPrice?: (price: number) => void;
        setBalance?: (user: SignerWithAddress, amount: BigNumber) => Promise<void>;
        getPrice?: () => Promise<BigNumber>;
        update?: (update: TestCollateralAssetUpdate) => Promise<CollateralAsset>;
    };

    type KrAssets = KrAsset[];
    type Collaterals = Collateral[];

    type Asset = Collateral | KrAsset;
    /* -------------------------------------------------------------------------- */
    /*                                   Oracles                                  */
    /* -------------------------------------------------------------------------- */
    type FluxPriceFeed = import("types/typechain").FluxPriceFeed;
    type FluxPriceAggregator = import("types/typechain").FluxPriceAggregator;
    type AggregatorV2V3Interface = import("types/typechain").AggregatorV2V3Interface;
    type FeedsRegistry = import("types/typechain").FeedsRegistry;

    /* -------------------------------------------------------------------------- */
    /*                               Misc Contracts                               */
    /* -------------------------------------------------------------------------- */
    type Contract = import("ethers").Contract;

    type WETH9 = import("types/typechain").WETH9;
    type ERC20Upgradeable = import("types/typechain").ERC20Upgradeable;
    type IERC20 = import("types/typechain").IERC20;

    type BigNumberish = import("ethers").BigNumberish;
    type BigNumber = import("ethers").BigNumber;
    /* -------------------------------------------------------------------------- */
    /*                               Signers / Users                              */
    /* -------------------------------------------------------------------------- */
    type Signer = import("ethers").Signer;
    type SignerWithAddress = import("@nomiclabs/hardhat-ethers/signers").SignerWithAddress;
    type Users = {
        deployer: SignerWithAddress;
        owner: SignerWithAddress;
        admin: SignerWithAddress;
        operator: SignerWithAddress;
        userOne: SignerWithAddress;
        userTwo: SignerWithAddress;
        userThree: SignerWithAddress;
        userFour: SignerWithAddress;
        nonadmin?: SignerWithAddress;
        liquidator?: SignerWithAddress;
        feedValidator?: SignerWithAddress;
        treasury?: SignerWithAddress;
    };

    type Addresses = {
        ZERO: string;
        deployer: string;
        owner: string;
        admin: string;
        operator: string;
        userOne: string;
        userTwo: string;
        userThree: string;
        userFour: string;
        nonadmin?: string;
        liquidator?: string;
        feedValidator?: string;
        treasury?: string;
    };
    /* -------------------------------------------------------------------------- */
    /*                                 Deployments                                */
    /* -------------------------------------------------------------------------- */
    type Artifact = import("hardhat/types").Artifact;

    type DeployResultWithSignatures<T extends Contract> = [T, string[], DeployResult];

    type DiamondCutInitializer = [string, BytesLike];

    interface KreskoConstructor {
        feeRecipient: string;
        liquidationIncentive: BigNumberish;
        minimumCollateralizationRatio: BigNumberish;
        minimumDebtValue: BigNumberish;
        minimumLiquidationThreshold: BigNumberish;
        liquidationThreshold: BigNumberish;
    }
    interface KreskoAssetInitializer {
        name: string;
        symbol: string;
        decimals: number;
        owner: string;
        kresko: string;
    }

    interface KreskoAssetAnchorInitializer {
        krAsset: string;
        name: string;
        symbol: string;
        owner: string;
    }
    interface Network {
        rpcUrl?: string;
        chainId?: number;
        tags: string[];
        gasPrice?: number | "auto" | undefined;
        live?: boolean;
        saveDeployments?: boolean;
    }

}

export {}<|MERGE_RESOLUTION|>--- conflicted
+++ resolved
@@ -39,12 +39,8 @@
         priceFeed: FluxPriceFeed;
         setPrice?: (price: number) => void;
         getPrice?: () => Promise<BigNumber>;
-<<<<<<< HEAD
-        setBalance?: (user: SignerWithAddress, amount: BigNumber) =>Promise<void>;
-=======
         setMarketOpen?: (marketOpen: boolean) => void;
         getMarketOpen?: () => Promise<boolean>;
->>>>>>> f0957e19
         update?: (update: TestKreskoAssetUpdate) => Promise<KrAsset>;
     };
     type Collateral = {
